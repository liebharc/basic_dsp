[package]
name = "basic_dsp_vector"
version = "0.5.4"
authors = ["Christian Liebhardt"]
license = "MIT/Apache-2.0"
homepage = "https://github.com/liebharc/basic_dsp"
repository = "https://github.com/liebharc/basic_dsp"
documentation = "https://liebharc.github.io/basic_dsp/basic_dsp_vector/index.html"
keywords = ["dsp", "vector", "interpolation", "convolution"]
description = """
Digital signal processing based on real or complex vectors in time or frequency domain.
Vectors come with basic arithmetic, convolution, Fourier transformation and interpolation operations. The vectors are optimized for sizes of a couple of thousand elements or more.
"""

[profile.dev]
codegen-units = 4

[profile.test]
codegen-units = 4

[features]
default = ["std"]
use_avx = []
use_avx512 = []
use_sse = []
use_gpu = ["ocl", "clfft"]
std = ["crossbeam", "num_cpus"]

[dependencies]
<<<<<<< HEAD
stdsimd = "0.0.4"
ocl = { version = "^0.15.0", optional = true }
clfft = { version = "^0.3.1", optional = true }
=======
stdsimd = { version = "0.0.4", optional = true }
ocl = { version = "^0.18.0", optional = true }
clfft = { version = "^0.3.2", optional = true }
>>>>>>> 642fd267
num_cpus = { version="^1.8.0", optional = true }
crossbeam = { version="^0.4.0", optional = true }
num-traits = "^0.2"
num-complex = "^0.1.34"
rustfft = "^2.0.0"
arrayvec = "^0.4.0"<|MERGE_RESOLUTION|>--- conflicted
+++ resolved
@@ -27,15 +27,10 @@
 std = ["crossbeam", "num_cpus"]
 
 [dependencies]
-<<<<<<< HEAD
+
 stdsimd = "0.0.4"
-ocl = { version = "^0.15.0", optional = true }
-clfft = { version = "^0.3.1", optional = true }
-=======
-stdsimd = { version = "0.0.4", optional = true }
 ocl = { version = "^0.18.0", optional = true }
 clfft = { version = "^0.3.2", optional = true }
->>>>>>> 642fd267
 num_cpus = { version="^1.8.0", optional = true }
 crossbeam = { version="^0.4.0", optional = true }
 num-traits = "^0.2"
