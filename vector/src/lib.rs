--- conflicted
+++ resolved
@@ -61,6 +61,7 @@
 use std::mem;
 mod inline_vector;
 use numbers::*;
+use std::ops::Range;
 
 pub mod numbers {
     //! Traits from the `num` crate which are used inside `basic_dsp` and extensions to those traits.
@@ -107,27 +108,15 @@
         type GpuReg = Gpu64;
     }
 
-<<<<<<< HEAD
     /// A real floating pointer number intended to abstract over `f32` and `f64`.
     pub trait RealNumber
         : Float + DspNumber + GpuFloat + num_traits::FloatConst
     {
     }
     impl<T> RealNumber for T
-        where T: DspNumber + GpuFloat + num_traits::FloatConst
-    {
-    }
-=======
-/// A real floating pointer number intended to abstract over `f32` and `f64`.
-pub trait RealNumber
-    : Float + numbers::DspNumber + GpuFloat + num_traits::FloatConst
-{
-}
-impl<T> RealNumber for T
-    where T: Float + numbers::DspNumber + GpuFloat + num_traits::FloatConst
-{
-}
->>>>>>> 625b1d33
+        where T: Float + DspNumber + GpuFloat + num_traits::FloatConst
+    {
+    }
 
     /// This trait is necessary so that we can define zero for types outside this crate.
     /// It calls the `num_traits::Zero` trait where possible.
