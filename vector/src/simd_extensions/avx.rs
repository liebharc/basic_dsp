use numbers::*;
use super::{Simd, SimdFrom};
use simd::x86::avx::*;
use std::arch::x86_64::*;
use std::mem;

/// This value must be read in groups of 2 bits.
const SWAP_IQ_PS: i32 = 0b10110001;

/// This value must be read in groups of 2 bits:
/// 10 means that the third position (since it's the third bit pair)
/// will be replaced with the value of the second position (10b = 2d)
const SWAP_IQ_PD: i32 = 0b10110001;

impl Simd<f32> for f32x8 {
    type Array = [f32; 8];

    #[inline]
    fn to_array(self) -> Self::Array {
        let mut target = [0.0; 8];
        self.store(&mut target, 0);
        target
    }

    type ComplexArray = [Complex<f32>; 4];
    
    const LEN: usize = 8;

    #[inline]
    fn load_wrap_unchecked(array: &[f32], idx: usize) -> f32x8 {
        let mut temp = [0.0; 8];
        for (i, t) in temp.iter_mut().enumerate() {
            *t = unsafe { *array.get_unchecked((idx + i) % array.len()) };
        }
        f32x8::load(&temp, 0)
    }

    #[inline]
    fn from_complex(value: Complex<f32>) -> f32x8 {
        f32x8::new(value.re,
                   value.im,
                   value.re,
                   value.im,
                   value.re,
                   value.im,
                   value.re,
                   value.im)
    }

    #[inline]
    fn add_real(self, value: f32) -> f32x8 {
        let increment = f32x8::splat(value);
        self + increment
    }

    #[inline]
    fn add_complex(self, value: Complex<f32>) -> f32x8 {
        let increment = f32x8::from_complex(value);
        self + increment
    }

    #[inline]
    fn scale_real(self, value: f32) -> f32x8 {
        let scale_vector = f32x8::splat(value);
        self * scale_vector
    }

    #[inline]
    fn scale_complex(self, value: Complex<f32>) -> f32x8 {
        let scaling_real = f32x8::splat(value.re);
        let scaling_imag = f32x8::splat(value.im);
        let parallel = scaling_real * self;
        let shuffled = self.swap_iq();
        let cross = scaling_imag * shuffled;
        unsafe { mem::transmute(_mm256_addsub_ps(mem::transmute(parallel), mem::transmute(cross))) }
    }

    #[inline]
    fn mul_complex(self, value: f32x8) -> f32x8 {
        let scaling_real = f32x8::new(value.extract(0),
                                      value.extract(0),
                                      value.extract(2),
                                      value.extract(2),
                                      value.extract(4),
                                      value.extract(4),
                                      value.extract(6),
                                      value.extract(6));
        let scaling_imag = f32x8::new(value.extract(1),
                                      value.extract(1),
                                      value.extract(3),
                                      value.extract(3),
                                      value.extract(5),
                                      value.extract(5),
                                      value.extract(7),
                                      value.extract(7));
        let parallel = scaling_real * self;
        let shuffled = self.swap_iq();
        let cross = scaling_imag * shuffled;
        unsafe { mem::transmute(_mm256_addsub_ps(mem::transmute(parallel), mem::transmute(cross))) }
    }

    #[inline]
    fn div_complex(self, value: f32x8) -> f32x8 {
        let scaling_imag = f32x8::new(self.extract(0),
                                      self.extract(0),
                                      self.extract(2),
                                      self.extract(2),
                                      self.extract(4),
                                      self.extract(4),
                                      self.extract(6),
                                      self.extract(6));
        let scaling_real = f32x8::new(self.extract(1),
                                      self.extract(1),
                                      self.extract(3),
                                      self.extract(3),
                                      self.extract(5),
                                      self.extract(5),
                                      self.extract(7),
                                      self.extract(7));
        let parallel = scaling_real * value;
        let shuffled = value.swap_iq();
        let cross = scaling_imag * shuffled;
        let mul: f32x8 = unsafe { mem::transmute(_mm256_addsub_ps(mem::transmute(parallel), mem::transmute(cross))) };
        let square = shuffled * shuffled;
        let square_shuffled = square.swap_iq();
        let sum = square + square_shuffled;
        let div = mul / sum;
        div.swap_iq()
    }

    #[inline]
    fn complex_abs_squared(self) -> f32x8 {
        let squared = self * self;
        unsafe { mem::transmute(_mm256_hadd_ps(mem::transmute(squared), mem::transmute(squared))) }
    }

    #[inline]
    fn complex_abs(self) -> f32x8 {
        let squared_sum = self.complex_abs_squared();
        simd::x86::avx::AvxF32x8::sqrt(squared_sum)
    }

    #[inline]
    fn complex_abs_squared2(self) -> f32x8 {
        self.complex_abs_squared()
    }

    #[inline]
    fn complex_abs2(self) -> f32x8 {
        self.complex_abs()
    }

    #[inline]
    fn sqrt(self) -> f32x8 {
        simd::x86::avx::AvxF32x8::sqrt(self)
    }

    #[inline]
    fn store_half_unchecked(self, target: &mut [f32], index: usize) {
        unsafe {
            *target.get_unchecked_mut(index) = self.extract(0);
            *target.get_unchecked_mut(index + 1) = self.extract(1);
            *target.get_unchecked_mut(index + 2) = self.extract(2);
            *target.get_unchecked_mut(index + 3) = self.extract(3);
        }
    }

    #[inline]
    fn sum_real(&self) -> f32 {
        self.extract(0) + self.extract(1) + self.extract(2) + self.extract(3) +
        self.extract(4) + self.extract(5) + self.extract(6) + self.extract(7)
    }

    #[inline]
    fn sum_complex(&self) -> Complex<f32> {
        Complex::<f32>::new(self.extract(0) + self.extract(2) + self.extract(4) + self.extract(6),
                            self.extract(1) + self.extract(3) + self.extract(5) + self.extract(7))
    }
    
    #[inline]
    fn max(self, other: Self) -> Self {
        simd::x86::avx::AvxF32x8::max(self, other)
    }
    
    #[inline]
    fn min(self, other: Self) -> Self {
        simd::x86::avx::AvxF32x8::min(self, other)
    }
    
    #[inline]
    fn swap_iq(self) -> Self {
        unsafe { mem::transmute(_mm256_permute_ps(mem::transmute(self), SWAP_IQ_PS)) }
    }
}

impl Simd<f64> for f64x4 {
    type Array = [f64; 4];

    #[inline]
    fn to_array(self) -> Self::Array {
        let mut target = [0.0; 4];
        self.store(&mut target, 0);
        target
    }

    type ComplexArray = [Complex<f64>; 2];
    
    const LEN: usize = 4;

    #[inline]
    fn load_wrap_unchecked(array: &[f64], idx: usize) -> f64x4 {
        let mut temp = [0.0; 4];
        for (i, t) in temp.iter_mut().enumerate() {
            *t = unsafe { *array.get_unchecked((idx + i) % array.len()) };
        }
        f64x4::load(&temp, 0)
    }

    #[inline]
    fn from_complex(value: Complex<f64>) -> f64x4 {
        f64x4::new(value.re, value.im, value.re, value.im)
    }

    #[inline]
    fn add_real(self, value: f64) -> f64x4 {
        let increment = f64x4::splat(value);
        self + increment
    }

    #[inline]
    fn add_complex(self, value: Complex<f64>) -> f64x4 {
        let increment = f64x4::new(value.re, value.im, value.re, value.im);
        self + increment
    }

    #[inline]
    fn scale_real(self, value: f64) -> f64x4 {
        let scale_vector = f64x4::splat(value);
        self * scale_vector
    }

    #[inline]
    fn scale_complex(self, value: Complex<f64>) -> f64x4 {
        let scaling_real = f64x4::splat(value.re);
        let scaling_imag = f64x4::splat(value.im);
        let parallel = scaling_real * self;
        let shuffled = self.swap_iq();
        let cross = scaling_imag * shuffled;
        unsafe { mem::transmute(_mm256_addsub_pd(mem::transmute(parallel), mem::transmute(cross))) }
    }

    #[inline]
    fn mul_complex(self, value: f64x4) -> f64x4 {
        let scaling_real = f64x4::new(value.extract(0),
                                      value.extract(0),
                                      value.extract(2),
                                      value.extract(2));
        let scaling_imag = f64x4::new(value.extract(1),
                                      value.extract(1),
                                      value.extract(3),
                                      value.extract(3));
        let parallel = scaling_real * self;
        let shuffled = self.swap_iq();
        let cross = scaling_imag * shuffled;
        unsafe { mem::transmute(_mm256_addsub_pd(mem::transmute(parallel), mem::transmute(cross))) }
    }

    #[inline]
    fn div_complex(self, value: f64x4) -> f64x4 {
        let scaling_imag = f64x4::new(self.extract(0),
                                      self.extract(0),
                                      self.extract(2),
                                      self.extract(2));
        let scaling_real = f64x4::new(self.extract(1),
                                      self.extract(1),
                                      self.extract(3),
                                      self.extract(3));
        let parallel = scaling_real * value;
        let shuffled = value.swap_iq();
        let cross = scaling_imag * shuffled;
        let mul: f64x4 = unsafe { mem::transmute(_mm256_addsub_pd(mem::transmute(parallel), mem::transmute(cross))) };
        let square = shuffled * shuffled;
        let square_shuffled = square.swap_iq();
        let sum = square + square_shuffled;
        let div = mul / sum;
        div.swap_iq()
    }

    #[inline]
    fn complex_abs_squared(self) -> f64x4 {
        let squared = self * self;
        unsafe { mem::transmute(_mm256_hadd_pd(mem::transmute(squared), mem::transmute(squared))) }
    }

    #[inline]
    fn complex_abs(self) -> f64x4 {
        let squared_sum = self.complex_abs_squared();
        simd::x86::avx::AvxF64x4::sqrt(squared_sum)
    }

    #[inline]
    fn complex_abs_squared2(self) -> f64x4 {
        self.complex_abs_squared()
    }

    #[inline]
    fn complex_abs2(self) -> f64x4 {
        self.complex_abs()
    }

    #[inline]
    fn sqrt(self) -> f64x4 {
        simd::x86::avx::AvxF64x4::sqrt(self)
    }

    #[inline]
    fn store_half_unchecked(self, target: &mut [f64], index: usize) {
        let mut temp = [0.0; 4];
        self.store(&mut temp, 0);
        unsafe {
            *target.get_unchecked_mut(index) = temp[0];
            *target.get_unchecked_mut(index + 1) = temp[2];
        }
    }

    #[inline]
    fn sum_real(&self) -> f64 {
        self.extract(0) + self.extract(1) + self.extract(2) + self.extract(3)
    }

    #[inline]
    fn sum_complex(&self) -> Complex<f64> {
        Complex::<f64>::new(self.extract(0) + self.extract(2),
                            self.extract(1) + self.extract(3))
    }
    
    #[inline]
    fn max(self, other: Self) -> Self {
        simd::x86::avx::AvxF64x4::max(self, other)
    }
    
    #[inline]
    fn min(self, other: Self) -> Self {
        simd::x86::avx::AvxF64x4::min(self, other)
    }
    
    #[inline]
    fn swap_iq(self) -> Self {
        unsafe { mem::transmute(_mm256_permute_pd(mem::transmute(self), SWAP_IQ_PD)) }
    }
}

impl SimdFrom<f32x8> for i32x8 {
    fn regfrom(value: f32x8) -> Self {
        value.to_i32()
    }
}

impl SimdFrom<i32x8> for f32x8 {
    fn regfrom(value: i32x8) -> Self {
        value.to_f32()
    }
}

impl SimdFrom<f64x4> for i64x4 {
    fn regfrom(value: f64x4) -> Self {
        value.to_i64()
    }
}

impl SimdFrom<i64x4> for f64x4 {
    fn regfrom(value: i64x4) -> Self {
        value.to_f64()
    }
<<<<<<< HEAD
=======
}

#[cfg(test)]
mod tests {
    use super::*;

    #[test]
    fn shuffle_test() {
        let vec = f32x8::new(1.0, 2.0, 3.0, 4.0, 5.0, 6.0, 7.0, 8.0);
        let result = vec.swap_iq();
        assert_eq!(result.extract(0), vec.extract(1));
        assert_eq!(result.extract(1), vec.extract(0));
        assert_eq!(result.extract(2), vec.extract(3));
        assert_eq!(result.extract(3), vec.extract(2));
        assert_eq!(result.extract(4), vec.extract(5));
        assert_eq!(result.extract(5), vec.extract(4));
        assert_eq!(result.extract(6), vec.extract(7));
        assert_eq!(result.extract(7), vec.extract(6));
    }
>>>>>>> 1a56ee4c
}<|MERGE_RESOLUTION|>--- conflicted
+++ resolved
@@ -372,8 +372,6 @@
     fn regfrom(value: i64x4) -> Self {
         value.to_f64()
     }
-<<<<<<< HEAD
-=======
 }
 
 #[cfg(test)]
@@ -393,5 +391,4 @@
         assert_eq!(result.extract(6), vec.extract(7));
         assert_eq!(result.extract(7), vec.extract(6));
     }
->>>>>>> 1a56ee4c
 }