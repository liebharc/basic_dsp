--- conflicted
+++ resolved
@@ -336,8 +336,6 @@
     fn regfrom(value: i64x2) -> Self {
         value.to_f64()
     }
-<<<<<<< HEAD
-=======
 }
 
 #[cfg(test)]
@@ -353,5 +351,4 @@
 		assert_eq!(result.extract(2), vec.extract(3));
 		assert_eq!(result.extract(3), vec.extract(2));
     }
->>>>>>> 1a56ee4c
 }