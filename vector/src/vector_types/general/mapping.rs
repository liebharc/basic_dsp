--- conflicted
+++ resolved
@@ -1,10 +1,5 @@
-<<<<<<< HEAD
 use {array_to_complex, array_to_complex_mut};
-use traits::*;
-=======
-use {RealNumber, array_to_complex, array_to_complex_mut};
 use numbers::*;
->>>>>>> a3b65d20
 use multicore_support::*;
 use super::super::{ScalarResult, ErrorReason, DspVec,
                    ToSlice, ToSliceMut, MetaData, Domain, RealNumberSpace, ComplexNumberSpace};
@@ -123,9 +118,9 @@
                 let mut sum: Option<R> = None;
                 for num in array {
                     let res = map(*num, i, argument);
-                    sum = match sum {
-                        None => Some(res),
-                        Some(s) => Some(aggregate(s, res)),
+                    sum = match sum {
+                        None => Some(res),
+                        Some(s) => Some(aggregate(s, res)),
                     };
                     i += 1;
                 }
@@ -138,9 +133,9 @@
         let mut only_valid_options = Vec::with_capacity(result.len());
         for _ in 0..result.len() {
             let elem = result.pop().unwrap();
-            match elem {
-                None => (),
-                Some(e) => only_valid_options.push(e),
+            match elem {
+                None => (),
+                Some(e) => only_valid_options.push(e),
             };
         }
 
@@ -232,9 +227,9 @@
                 let mut sum: Option<R> = None;
                 for num in array {
                     let res = map(*num, i, argument);
-                    sum = match sum {
-                        None => Some(res),
-                        Some(s) => Some(aggregate(s, res)),
+                    sum = match sum {
+                        None => Some(res),
+                        Some(s) => Some(aggregate(s, res)),
                     };
                     i += 1;
                 }
@@ -247,9 +242,9 @@
         let mut only_valid_options = Vec::with_capacity(result.len());
         for _ in 0..result.len() {
             let elem = result.pop().unwrap();
-            match elem {
-                None => (),
-                Some(e) => only_valid_options.push(e),
+            match elem {
+                None => (),
+                Some(e) => only_valid_options.push(e),
             };
         }
 
