--- conflicted
+++ resolved
@@ -146,36 +146,36 @@
     fn add(&mut self, elem: T, index: usize);
 }
 
-macro_rules! impl_common_stats {
-    () => {
-        fn merge_cols(stats: &[StatsVec<Self>]) -> StatsVec<Self> {
-            if stats.is_empty() {
-                return StatsVec::new();
-            }
-
-            let len = stats[0].len();
-            let mut results = StatsVec::new();
-            for i in 0..len {
-                let mut reordered = StatsVec::new();
-                for s in stats.iter()
-                {
-                    reordered.push(s[i]);
-                }
-
-                let merged = Statistics::merge(&reordered);
-                results.push(merged);
-            }
-            results
-        }
-
-        fn empty_vec(len: usize) -> StatsVec<Self> {
-            let mut results = StatsVec::new();
-            for _ in 0..len {
-                results.push(Statistics::empty());
-            }
-            results
-        }
-    }
+macro_rules! impl_common_stats {
+    () => {
+        fn merge_cols(stats: &[StatsVec<Self>]) -> StatsVec<Self> {
+            if stats.is_empty() {
+                return StatsVec::new();
+            }
+
+            let len = stats[0].len();
+            let mut results = StatsVec::new();
+            for i in 0..len {
+                let mut reordered = StatsVec::new();
+                for s in stats.iter()
+                {
+                    reordered.push(s[i]);
+                }
+
+                let merged = Statistics::merge(&reordered);
+                results.push(merged);
+            }
+            results
+        }
+
+        fn empty_vec(len: usize) -> StatsVec<Self> {
+            let mut results = StatsVec::new();
+            for _ in 0..len {
+                results.push(Statistics::empty());
+            }
+            results
+        }
+    }
 }
 
 impl<T> Stats<T> for Statistics<T>
@@ -435,11 +435,7 @@
             let chunks = Chunk::get_chunked_results(Complexity::Small,
                                                     &self.multicore_settings,
                                                     &array[scalar_left..vectorization_length],
-<<<<<<< HEAD
-                                                    Reg::len(),
-=======
-                                                    T::Reg::LEN,
->>>>>>> 41cbb7f5
+                                                    Reg::LEN,
                                                     (),
                                                     move |array, _, _| {
                 let array = Reg::array_to_regs(array);
@@ -474,11 +470,7 @@
             let chunks = Chunk::get_chunked_results(Complexity::Small,
                                                     &self.multicore_settings,
                                                     &array[scalar_left..vectorization_length],
-<<<<<<< HEAD
-                                                    Reg::len(),
-=======
-                                                    T::Reg::LEN,
->>>>>>> 41cbb7f5
+                                                    Reg::LEN,
                                                     (),
                                                     move |array, _, _| {
                 let array = Reg::array_to_regs(array);
@@ -513,7 +505,7 @@
             let chunks = Chunk::get_chunked_results(Complexity::Small,
                                                     &self.multicore_settings,
                                                     &array[scalar_left..vectorization_length],
-                                                    Reg::len(),
+                                                    Reg::LEN,
                                                     (),
                                                     move |array, _, _| {
                 let array = Reg::array_to_regs(array);
@@ -548,7 +540,7 @@
             let chunks = Chunk::get_chunked_results(Complexity::Small,
                                                     &self.multicore_settings,
                                                     &array[scalar_left..vectorization_length],
-                                                    Reg::len(),
+                                                    Reg::LEN,
                                                     (),
                                                     move |array, _, _| {
                 let array = Reg::array_to_regs(array);
@@ -669,80 +661,10 @@
           D: Domain
 {
     fn sum(&self) -> Complex<T> {
-<<<<<<< HEAD
         sel_reg!(self.sum_complex::<T>())
     }
 
     fn sum_sq(&self) -> Complex<T> {
         sel_reg!(self.sum_sq_complex::<T>())
-=======
-        let data_length = self.len();
-        let array = self.data.to_slice();
-        let (scalar_left, scalar_right, vectorization_length) =
-            T::Reg::calc_data_alignment_reqs(&array[0..data_length]);
-        let mut sum = if vectorization_length > 0 {
-            let chunks = Chunk::get_chunked_results(Complexity::Small,
-                                                    &self.multicore_settings,
-                                                    &array[scalar_left..vectorization_length],
-                                                    T::Reg::LEN,
-                                                    (),
-                                                    move |array, _, _| {
-                let array = T::Reg::array_to_regs(array);
-                let mut sum = T::Reg::splat(T::zero());
-                for reg in array {
-                    sum = sum + *reg;
-                }
-                sum
-            });
-            (&chunks[..])
-                .iter()
-                .map(|v| v.sum_complex())
-                .fold(Complex::<T>::new(T::zero(), T::zero()), |acc, x| acc + x)
-        } else {
-            Complex::<T>::new(T::zero(), T::zero())
-        };
-        for num in array_to_complex(&array[0..scalar_left]) {
-            sum = sum + *num;
-        }
-        for num in array_to_complex(&array[scalar_right..data_length]) {
-            sum = sum + *num;
-        }
-        sum
-    }
-
-    fn sum_sq(&self) -> Complex<T> {
-        let data_length = self.len();
-        let array = self.data.to_slice();
-        let (scalar_left, scalar_right, vectorization_length) =
-            T::Reg::calc_data_alignment_reqs(&array[0..data_length]);
-        let mut sum = if vectorization_length > 0 {
-            let chunks = Chunk::get_chunked_results(Complexity::Small,
-                                                    &self.multicore_settings,
-                                                    &array[scalar_left..vectorization_length],
-                                                    T::Reg::LEN,
-                                                    (),
-                                                    move |array, _, _| {
-                let array = T::Reg::array_to_regs(array);
-                let mut sum = T::Reg::splat(T::zero());
-                for reg in array {
-                    sum = sum + reg.mul_complex(*reg);
-                }
-                sum
-            });
-            (&chunks[..])
-                .iter()
-                .map(|v| v.sum_complex())
-                .fold(Complex::<T>::new(T::zero(), T::zero()), |acc, x| acc + x)
-        } else {
-            Complex::<T>::new(T::zero(), T::zero())
-        };
-        for num in array_to_complex(&array[0..scalar_left]) {
-            sum = sum + *num * *num;
-        }
-        for num in array_to_complex(&array[scalar_right..data_length]) {
-            sum = sum + *num * *num;
-        }
-        sum
->>>>>>> 41cbb7f5
     }
 }