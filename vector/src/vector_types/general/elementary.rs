//! Fundamental math operations
use {array_to_complex, array_to_complex_mut};
use multicore_support::*;
use simd_extensions::*;
use numbers::*;
use std::ops::*;
use super::super::{ErrorReason, VoidResult, Vector, GetMetaData, DspVec, ToSliceMut, MetaData,
                   Domain, NumberSpace, ComplexNumberSpace, PosEq};

/// An operation which multiplies each vector element with a constant
pub trait ScaleOps<T>: Sized
    where T: Sized
{
    /// Multiplies the vector element with a scalar.
    ///
    /// # Failures
    ///
    /// `self.len()` to `0` if the vector isn't in the complex number space but
    /// `factor` is complex.
    ///
    /// # Example
    ///
    /// ```
    /// # extern crate num_complex;
    /// # extern crate basic_dsp_vector;
    /// use basic_dsp_vector::*;
    /// # fn main() {
    /// let mut vector = vec!(1.0, 2.0).to_real_time_vec();
    /// vector.scale(2.0);
    /// assert_eq!([2.0, 4.0], vector[0..]);
    /// # }
    /// ```
    fn scale(&mut self, factor: T);
}

/// An operation which adds a constant to each vector element
pub trait OffsetOps<T>: Sized
    where T: Sized
{
    /// Adds a scalar to each vector element.
    ///
    /// # Failures
    ///
    /// `self.len()` to `0` if the vector isn't in the complex number space but
    /// `factor` is complex.
    ///
    /// # Example
    ///
    /// ```
    /// # extern crate num_complex;
    /// # extern crate basic_dsp_vector;
    /// use basic_dsp_vector::*;
    /// # fn main() {
    /// let mut vector = vec!(1.0, 2.0).to_real_time_vec();
    /// vector.offset(2.0);
    /// assert_eq!([3.0, 4.0], vector[0..]);
    /// # }
    /// ```
    fn offset(&mut self, offset: T);
}

/// Elementary algebra on types: addition, subtraction, multiplication and division
pub trait ElementaryOps<A, T: RealNumber, N: NumberSpace, D: Domain> 
    where A: GetMetaData<T, N, D> {
    /// Calculates the sum of `self + summand`. It consumes self and returns the result.
    /// # Failures
    /// TransRes may report the following `ErrorReason` members:
    ///
    /// 1. `VectorsMustHaveTheSameSize`: `self` and `summand` must have the same size
    /// 2. `VectorMetaDataMustAgree`: `self` and `summand` must be in the same domain
    ///    and number space
    ///
    /// # Example
    ///
    /// ```
    /// # extern crate num_complex;
    /// # extern crate basic_dsp_vector;
    /// use basic_dsp_vector::*;
    /// # fn main() {
    /// let mut vector1 = vec!(1.0, 2.0).to_real_time_vec();
    /// let vector2 = vec!(10.0, 11.0).to_real_time_vec();
    /// vector1.add(&vector2).expect("Ignoring error handling in examples");
    /// assert_eq!([11.0, 13.0], vector1[0..]);
    /// # }
    /// ```
    fn add(&mut self, summand: &A) -> VoidResult;

    /// Calculates the difference of `self - subtrahend`. It consumes self and returns the result.
    /// # Failures
    /// TransRes may report the following `ErrorReason` members:
    ///
    /// 1. `VectorsMustHaveTheSameSize`: `self` and `subtrahend` must have the same size
    /// 2. `VectorMetaDataMustAgree`: `self` and `subtrahend` must be in the same domain
    ///    and number space
    ///
    /// # Example
    ///
    /// ```
    /// # extern crate num_complex;
    /// # extern crate basic_dsp_vector;
    /// use basic_dsp_vector::*;
    /// # fn main() {
    /// let mut vector1 = vec!(1.0, 2.0).to_real_time_vec();
    /// let vector2 = vec!(10.0, 11.0).to_real_time_vec();
    /// vector1.sub(&vector2).expect("Ignoring error handling in examples");
    /// assert_eq!([-9.0, -9.0], vector1[0..]);
    /// # }
    /// ```
    fn sub(&mut self, subtrahend: &A) -> VoidResult;

    /// Calculates the product of `self * factor`. It consumes self and returns the result.
    /// # Failures
    /// TransRes may report the following `ErrorReason` members:
    ///
    /// 1. `VectorsMustHaveTheSameSize`: `self` and `factor` must have the same size
    /// 2. `VectorMetaDataMustAgree`: `self` and `factor` must be in the same domain and
    ///    number space
    ///
    /// # Example
    ///
    /// ```
    /// # extern crate num_complex;
    /// # extern crate basic_dsp_vector;
    /// use basic_dsp_vector::*;
    /// # fn main() {
    /// let mut vector1 = vec!(1.0, 2.0).to_real_time_vec();
    /// let vector2 = vec!(10.0, 11.0).to_real_time_vec();
    /// vector1.mul(&vector2).expect("Ignoring error handling in examples");
    /// assert_eq!([10.0, 22.0], vector1[0..]);
    /// # }
    /// ```
    fn mul(&mut self, factor: &A) -> VoidResult;

    /// Calculates the quotient of `self / summand`. It consumes self and returns the result.
    /// # Failures
    /// TransRes may report the following `ErrorReason` members:
    ///
    /// 1. `VectorsMustHaveTheSameSize`: `self` and `divisor` must have the same size
    /// 2. `VectorMetaDataMustAgree`: `self` and `divisor` must be in the same domain
    ///    and number space
    ///
    /// # Example
    ///
    /// ```
    /// # extern crate num_complex;
    /// # extern crate basic_dsp_vector;
    /// use basic_dsp_vector::*;
    /// # fn main() {
    /// let mut vector1 = vec!(10.0, 22.0).to_real_time_vec();
    /// let vector2 = vec!(2.0, 11.0).to_real_time_vec();
    /// vector1.div(&vector2).expect("Ignoring error handling in examples");
    /// assert_eq!([5.0, 2.0], vector1[0..]);
    /// # }
    /// ```
    fn div(&mut self, divisor: &A) -> VoidResult;
}

/// Elementary algebra on types where the argument might contain less data points than `self`.
pub trait ElementaryWrapAroundOps<A, T: RealNumber, N: NumberSpace, D: Domain> 
    where A: GetMetaData<T, N, D> {
    /// Calculates the sum of `self + summand`. `summand` may be smaller than `self` as long
    /// as `self.len() % summand.len() == 0`. THe result is the same as it would be if
    /// you would repeat `summand` until it has the same length as `self`.
    /// It consumes self and returns the result.
    /// # Failures
    /// TransRes may report the following `ErrorReason` members:
    ///
    /// 1. `InvalidArgumentLength`: `self.points()` isn't dividable by `summand.points()`
    /// 2. `VectorMetaDataMustAgree`: `self` and `summand` must be in the same domain
    ///    and number space
    ///
    /// # Example
    ///
    /// ```
    /// # extern crate num_complex;
    /// # extern crate basic_dsp_vector;
    /// use basic_dsp_vector::*;
    /// # fn main() {
    /// let mut vector1 = vec!(10.0, 11.0, 12.0, 13.0).to_real_time_vec();
    /// let vector2 = vec!(1.0, 2.0).to_real_time_vec();
    /// vector1.add_smaller(&vector2).expect("Ignoring error handling in examples");
    /// assert_eq!([11.0, 13.0, 13.0, 15.0], vector1[0..]);
    /// # }
    /// ```
    fn add_smaller(&mut self, summand: &A) -> VoidResult;

    /// Calculates the sum of `self - subtrahend`. `subtrahend` may be smaller than `self` as long
    /// as `self.len() % subtrahend.len() == 0`. THe result is the same as it would be if
    /// you would repeat `subtrahend` until it has the same length as `self`.
    /// It consumes self and returns the result.
    /// # Failures
    /// TransRes may report the following `ErrorReason` members:
    ///
    /// 1. `InvalidArgumentLength`: `self.points()` isn't dividable by `subtrahend.points()`
    /// 2. `VectorMetaDataMustAgree`: `self` and `subtrahend` must be in the
    ///    same domain and number space
    ///
    /// # Example
    ///
    /// ```
    /// # extern crate num_complex;
    /// # extern crate basic_dsp_vector;
    /// use basic_dsp_vector::*;
    /// # fn main() {
    /// let mut vector1 = vec!(10.0, 11.0, 12.0, 13.0).to_real_time_vec();
    /// let vector2 = vec!(1.0, 2.0).to_real_time_vec();
    /// vector1.sub_smaller(&vector2).expect("Ignoring error handling in examples");
    /// assert_eq!([9.0, 9.0, 11.0, 11.0], vector1[0..]);
    /// # }
    /// ```
    fn sub_smaller(&mut self, summand: &A) -> VoidResult;

    /// Calculates the sum of `self - factor`. `factor` may be smaller than `self` as long
    /// as `self.len() % factor.len() == 0`. THe result is the same as it would be if
    /// you would repeat `factor` until it has the same length as `self`.
    /// It consumes self and returns the result.
    /// # Failures
    /// TransRes may report the following `ErrorReason` members:
    ///
    /// 1. `InvalidArgumentLength`: `self.points()` isn't dividable by `factor.points()`
    /// 2. `VectorMetaDataMustAgree`: `self` and `factor` must be in the same
    ///    domain and number space
    ///
    /// # Example
    ///
    /// ```
    /// # extern crate num_complex;
    /// # extern crate basic_dsp_vector;
    /// use basic_dsp_vector::*;
    /// # fn main() {
    /// let mut vector1 = vec!(10.0, 11.0, 12.0, 13.0).to_real_time_vec();
    /// let vector2 = vec!(1.0, 2.0).to_real_time_vec();
    /// vector1.mul_smaller(&vector2).expect("Ignoring error handling in examples");
    /// assert_eq!([10.0, 22.0, 12.0, 26.0], vector1[0..]);
    /// # }
    /// ```
    fn mul_smaller(&mut self, factor: &A) -> VoidResult;

    /// Calculates the sum of `self - divisor`. `divisor` may be smaller than `self` as long
    /// as `self.len() % divisor.len() == 0`. THe result is the same as it would be if
    /// you would repeat `divisor` until it has the same length as `self`.
    /// It consumes self and returns the result.
    /// # Failures
    /// TransRes may report the following `ErrorReason` members:
    ///
    /// 1. `InvalidArgumentLength`: `self.points()` isn't dividable by `divisor.points()`
    /// 2. `VectorMetaDataMustAgree`: `self` and `divisor` must be in the same domain
    ///    and number space
    ///
    /// # Example
    ///
    /// ```
    /// # extern crate num_complex;
    /// # extern crate basic_dsp_vector;
    /// use basic_dsp_vector::*;
    /// # fn main() {
    /// let mut vector1 = vec!(10.0, 12.0, 12.0, 14.0).to_real_time_vec();
    /// let vector2 = vec!(1.0, 2.0).to_real_time_vec();
    /// vector1.div_smaller(&vector2).expect("Ignoring error handling in examples");
    /// assert_eq!([10.0, 6.0, 12.0, 7.0], vector1[0..]);
    /// # }
    /// ```
    fn div_smaller(&mut self, divisor: &A) -> VoidResult;
}

macro_rules! assert_complex {
    ($self_: ident) => {
        if !$self_.is_complex() {
            $self_.valid_len = 0;
            return;
        }
    }
}

impl<S, T, N, D> OffsetOps<T> for DspVec<S, T, N, D>
    where S: ToSliceMut<T>,
          T: RealNumber,
          N: NumberSpace,
          D: Domain
{
    fn offset(&mut self, offset: T) {
        if self.is_complex() {
            sel_reg!(self.simd_complex_operationf::<T>(|x, y| x + y,
                                        |x, y| x + Complex::<T>::new(y.extract(0), y.extract(1)),
                                        Complex::new(offset, T::zero()),
                                        Complexity::Small));
        } else {
            sel_reg!(self.simd_real_operation::<T>(|x, y| x.add_real(y),
                                     |x, y| x + y,
                                     offset,
                                     Complexity::Small));
        }
    }
}

impl<S, T, N, D> OffsetOps<Complex<T>> for DspVec<S, T, N, D>
    where S: ToSliceMut<T>,
          T: RealNumber,
          N: ComplexNumberSpace,
          D: Domain
{
    fn offset(&mut self, offset: Complex<T>) {
        assert_complex!(self);
        sel_reg!(self.simd_complex_operationf::<T>(|x, y| x + y,
                                    |x, y| x + Complex::<T>::new(y.extract(0), y.extract(1)),
                                    offset,
                                    Complexity::Small));
    }
}

impl<S, T, D, N> ScaleOps<T> for DspVec<S, T, N, D>
    where S: ToSliceMut<T>,
          T: RealNumber,
          N: NumberSpace,
          D: Domain
{
    fn scale(&mut self, factor: T) {
        sel_reg!(self.simd_real_operation::<T>(|x, y| x.scale_real(y),
                                 |x, y| x * y,
                                 factor,
                                 Complexity::Small));
    }
}

impl<S, T, D, N> ScaleOps<Complex<T>> for DspVec<S, T, N, D>
    where S: ToSliceMut<T>,
          T: RealNumber,
          N: ComplexNumberSpace,
          D: Domain
{
    fn scale(&mut self, factor: Complex<T>) {
        assert_complex!(self);
        sel_reg!(self.simd_complex_operation::<T>(|x, y| x.scale_complex(y),
                                    |x, y| x * y,
                                    factor,
                                    Complexity::Small));
    }
}

macro_rules! reject_if {
    ($self_: ident, $condition: expr, $message: expr) => {
        if $condition {
            return Err($message);
        }
    }
}

macro_rules! assert_meta_data {
    ($self_: ident, $other: ident) => {
         {
            let delta_ratio = $self_.delta() / $other.delta();
            if $self_.is_complex() != $other.is_complex() ||
                $self_.domain() != $other.domain() ||
                delta_ratio > T::from(1.1).unwrap() || delta_ratio < T::from(0.9).unwrap() {
                return Err(ErrorReason::InputMetaDataMustAgree);
            }
         }
    }
}

macro_rules! impl_binary_vector_operation {
    (fn $method: ident, $arg_name: ident, $simd_op: ident, $scal_op: ident) => {
        fn $method<Reg: SimdGeneric<T>, O: Vector<T> + Index<RangeFull, Output=[T]>>(&mut self, _: RegType<Reg>, $arg_name: &O) -> VoidResult
        {
            {
                let len = self.len();
                reject_if!(self, len != $arg_name.len(), ErrorReason::InputMustHaveTheSameSize);
                assert_meta_data!(self, $arg_name);

                let data_length = self.len();
                let array = self.data.to_slice_mut();
                let (scalar_left, scalar_right, vectorization_length) =
                    Reg::calc_data_alignment_reqs(&array[0..data_length]);
                let other = &$arg_name[..];
                if vectorization_length > 0 {
                    Chunk::from_src_to_dest(
                        Complexity::Small, &self.multicore_settings,
<<<<<<< HEAD
                        &other[scalar_left..vectorization_length], Reg::len(),
                        &mut array[scalar_left..vectorization_length], Reg::len(), (),
=======
                        &other[scalar_left..vectorization_length], T::Reg::LEN,
                        &mut array[scalar_left..vectorization_length], T::Reg::LEN, (),
>>>>>>> 41cbb7f5
                        |original, range, target, _arg| {
                            let original =
                                Reg::array_to_regs(&original[range.start .. range.end]);
                            let target =
                                Reg::array_to_regs_mut(&mut target[..]);
                            for (dst, src) in &mut target.iter_mut().zip(original) {
                                *dst = dst.$simd_op(*src);
                            }
                    });
                }
                for i in 0..scalar_left {
                    array[i] = array[i].$scal_op(other[i]);
                }
                for i in scalar_right..data_length {
                    array[i] = array[i].$scal_op(other[i]);
                }
            }

            Ok(())
        }
    }
}

macro_rules! impl_binary_complex_vector_operation {
    (fn $method: ident, $arg_name: ident, $simd_op: ident, $scal_op: ident) => {
        fn $method<Reg: SimdGeneric<T>, O: Vector<T> + Index<RangeFull, Output=[T]>>(&mut self, _: RegType<Reg>, $arg_name: &O) -> VoidResult
        {
            {
                let len = self.len();
                reject_if!(self, len != $arg_name.len(), ErrorReason::InputMustHaveTheSameSize);
                assert_meta_data!(self, $arg_name);

                let data_length = self.len();
                let array = self.data.to_slice_mut();
                let (scalar_left, scalar_right, vectorization_length) =
                    Reg::calc_data_alignment_reqs(&array[0..data_length]);
                let other = &$arg_name[..];
                if vectorization_length > 0 {
                    Chunk::from_src_to_dest(
                        Complexity::Small, &self.multicore_settings,
<<<<<<< HEAD
                        &other[scalar_left..vectorization_length], Reg::len(),
                        &mut array[scalar_left..vectorization_length], Reg::len(), (),
=======
                        &other[scalar_left..vectorization_length], T::Reg::LEN,
                        &mut array[scalar_left..vectorization_length], T::Reg::LEN, (),
>>>>>>> 41cbb7f5
                        |original, range, target, _arg| {
                            let original =
                                Reg::array_to_regs(&original[range.start .. range.end]);
                            let target =
                                Reg::array_to_regs_mut(&mut target[range.start .. range.end]);
                            for (dst, src) in target.iter_mut().zip(original) {
                                *dst = dst.$simd_op(*src);
                            }
                    });
                }
                let mut i = 0;
                while i < scalar_left {
                    let complex1 = Complex::<T>::new(array[i], array[i + 1]);
                    let complex2 = Complex::<T>::new(other[i], other[i + 1]);
                    let result = complex1.$scal_op(complex2);
                    array[i] = result.re;
                    array[i + 1] = result.im;
                    i += 2;
                }

                let mut i = scalar_right;
                while i < data_length {
                    let complex1 = Complex::<T>::new(array[i], array[i + 1]);
                    let complex2 = Complex::<T>::new(other[i], other[i + 1]);
                    let result = complex1.$scal_op(complex2);
                    array[i] = result.re;
                    array[i + 1] = result.im;
                    i += 2;
                }
            }

            Ok(())
        }
    }
}

macro_rules! impl_binary_smaller_vector_operation {
    (fn $method: ident, $arg_name: ident, $simd_op: ident, $scal_op: ident) => {
        fn $method<Reg: SimdGeneric<T>, O: Vector<T> + Index<RangeFull, Output=[T]>>(&mut self, _: RegType<Reg>, $arg_name: &O) -> VoidResult
        {
            {
                let len = self.len();
                reject_if!(self, len % $arg_name.len() != 0, ErrorReason::InvalidArgumentLength);
                assert_meta_data!(self, $arg_name);

                let data_length = self.len();
                let array = self.data.to_slice_mut();
                let other = &$arg_name[..];
                Chunk::from_src_to_dest(
                    Complexity::Small, &self.multicore_settings,
<<<<<<< HEAD
                    &other, Reg::len(),
=======
                    &other, T::Reg::LEN,
>>>>>>> 41cbb7f5
                    &mut array[0..data_length], 1, (),
                    |operand, range, target, _arg| {
                        let mut i = range.start;
                        for n in &mut target[..] {
                            *n = n.$scal_op(operand[i % operand.len()]);
                            i += 1;
                        }
                });
            }

            Ok(())
        }
    }
}

macro_rules! impl_binary_smaller_complex_vector_ops {
    (fn $method: ident, $arg_name: ident, $simd_op: ident, $scal_op: ident) => {
        fn $method<Reg: SimdGeneric<T>, O: Vector<T> + Index<RangeFull, Output=[T]>>(&mut self, _: RegType<Reg>, $arg_name: &O) -> VoidResult
        {
            {
                let len = self.len();
                reject_if!(self, len % $arg_name.len() != 0, ErrorReason::InvalidArgumentLength);
                assert_meta_data!(self, $arg_name);

                let data_length = self.len();
                let array = self.data.to_slice_mut();
                let other = &$arg_name[..];
                Chunk::from_src_to_dest(
                    Complexity::Small, &self.multicore_settings,
<<<<<<< HEAD
                    &other, Reg::len(),
=======
                    &other, T::Reg::LEN,
>>>>>>> 41cbb7f5
                    &mut array[0..data_length], 2, (),
                    |operand, range, target, _arg| {
                        let target = array_to_complex_mut(&mut target[..]);
                        let operand = array_to_complex(&operand[..]);
                        let mut i = range.start;
                        for n in &mut target[..] {
                            *n = n.$scal_op(operand[i % operand.len()]);
                            i += 1;
                        }
                });
            }

            Ok(())
        }
    }
}

impl<S, T, N, D> DspVec<S, T, N, D>
    where S: ToSliceMut<T>,
          T: RealNumber,
          N: NumberSpace,
          D: Domain
{
    impl_binary_smaller_vector_operation!(fn add_smaller_inter, summand, add, add);
    impl_binary_smaller_vector_operation!(fn sub_smaller_inter, subtrahend, sub, sub);
    impl_binary_vector_operation!(fn add_inter, summand, add, add);
    impl_binary_vector_operation!(fn sub_inter, subtrahend, sub, sub);
    impl_binary_complex_vector_operation!(fn mul_complex, factor, mul_complex, mul);
    impl_binary_smaller_complex_vector_ops!(fn mul_smaller_complex, factor, mul_complex, mul);
    impl_binary_vector_operation!(fn mul_real, factor, mul, mul);
    impl_binary_smaller_vector_operation!(fn mul_smaller_real, factor, mul, mul);
    impl_binary_complex_vector_operation!(fn div_complex, divisor, div_complex, div);
    impl_binary_smaller_complex_vector_ops!(fn div_smaller_complex, divisor, div_complex, div);
    impl_binary_vector_operation!(fn div_real, divisor, div, div);
    impl_binary_smaller_vector_operation!(fn div_smaller_real, divisor, div, div);
}

impl<S, T, N, D, O, NO, DO> ElementaryOps<O, T, NO, DO> for DspVec<S, T, N, D>
    where S: ToSliceMut<T>,
          T: RealNumber,
          N: NumberSpace,
          D: Domain,
          O: Vector<T> + Index<RangeFull, Output = [T]> + GetMetaData<T, NO, DO>,
          NO: PosEq<N> + NumberSpace,
          DO: PosEq<D> + Domain
{
    fn add(&mut self, summand: &O) -> VoidResult {
        sel_reg!(self.add_inter::<T>(summand))
    }

    fn sub(&mut self, subtrahend: &O) -> VoidResult {
        sel_reg!(self.sub_inter::<T>(subtrahend))
    }

    fn mul(&mut self, factor: &O) -> VoidResult {
        let len = self.len();
        reject_if!(self, len != factor.len(), ErrorReason::InputMustHaveTheSameSize);
        assert_meta_data!(self, factor);

        if self.is_complex() {
            sel_reg!(self.mul_complex::<T>(factor))
        } else {
            sel_reg!(self.mul_real::<T>(factor))
        }
    }

    fn div(&mut self, divisor: &O) -> VoidResult {
        let len = self.len();
        reject_if!(self, len != divisor.len(), ErrorReason::InputMustHaveTheSameSize);
        assert_meta_data!(self, divisor);

        if self.is_complex() {
            sel_reg!(self.div_complex::<T>(divisor))
        } else {
            sel_reg!(self.div_real::<T>(divisor))
        }
    }
}

impl<S, T, N, D, O, NO, DO> ElementaryWrapAroundOps<O, T, NO, DO> for DspVec<S, T, N, D>
    where S: ToSliceMut<T>,
          T: RealNumber,
          N: NumberSpace,
          D: Domain,
          O: Vector<T> + Index<RangeFull, Output = [T]> + GetMetaData<T, NO, DO>,
          NO: PosEq<N> + NumberSpace,
          DO: PosEq<D> + Domain {
    fn add_smaller(&mut self, summand: &O) -> VoidResult {
        sel_reg!(self.add_smaller_inter::<T>(summand))
    }

    fn sub_smaller(&mut self, subtrahend: &O) -> VoidResult {
        sel_reg!(self.sub_smaller_inter::<T>(subtrahend))
    }

    fn mul_smaller(&mut self, factor: &O) -> VoidResult {
        let len = self.len();
        reject_if!(self, len % factor.len() != 0, ErrorReason::InvalidArgumentLength);
        assert_meta_data!(self, factor);

        if self.is_complex() {
            sel_reg!(self.mul_smaller_complex::<T>(factor))
        } else {
            sel_reg!(self.mul_smaller_real::<T>(factor))
        }
    }

    fn div_smaller(&mut self, divisor: &O) -> VoidResult {
        let len = self.len();
        reject_if!(self, len % divisor.len() != 0, ErrorReason::InvalidArgumentLength);
        assert_meta_data!(self, divisor);

        if self.is_complex() {
            sel_reg!(self.div_smaller_complex::<T>(divisor))
        } else {
            sel_reg!(self.div_smaller_real::<T>(divisor))
        }
    }
}<|MERGE_RESOLUTION|>--- conflicted
+++ resolved
@@ -263,13 +263,13 @@
     fn div_smaller(&mut self, divisor: &A) -> VoidResult;
 }
 
-macro_rules! assert_complex {
-    ($self_: ident) => {
-        if !$self_.is_complex() {
-            $self_.valid_len = 0;
-            return;
-        }
-    }
+macro_rules! assert_complex {
+    ($self_: ident) => {
+        if !$self_.is_complex() {
+            $self_.valid_len = 0;
+            return;
+        }
+    }
 }
 
 impl<S, T, N, D> OffsetOps<T> for DspVec<S, T, N, D>
@@ -337,25 +337,25 @@
     }
 }
 
-macro_rules! reject_if {
-    ($self_: ident, $condition: expr, $message: expr) => {
-        if $condition {
-            return Err($message);
-        }
-    }
-}
-
-macro_rules! assert_meta_data {
-    ($self_: ident, $other: ident) => {
-         {
-            let delta_ratio = $self_.delta() / $other.delta();
-            if $self_.is_complex() != $other.is_complex() ||
-                $self_.domain() != $other.domain() ||
-                delta_ratio > T::from(1.1).unwrap() || delta_ratio < T::from(0.9).unwrap() {
-                return Err(ErrorReason::InputMetaDataMustAgree);
-            }
-         }
-    }
+macro_rules! reject_if {
+    ($self_: ident, $condition: expr, $message: expr) => {
+        if $condition {
+            return Err($message);
+        }
+    }
+}
+
+macro_rules! assert_meta_data {
+    ($self_: ident, $other: ident) => {
+         {
+            let delta_ratio = $self_.delta() / $other.delta();
+            if $self_.is_complex() != $other.is_complex() ||
+                $self_.domain() != $other.domain() ||
+                delta_ratio > T::from(1.1).unwrap() || delta_ratio < T::from(0.9).unwrap() {
+                return Err(ErrorReason::InputMetaDataMustAgree);
+            }
+         }
+    }
 }
 
 macro_rules! impl_binary_vector_operation {
@@ -375,13 +375,8 @@
                 if vectorization_length > 0 {
                     Chunk::from_src_to_dest(
                         Complexity::Small, &self.multicore_settings,
-<<<<<<< HEAD
-                        &other[scalar_left..vectorization_length], Reg::len(),
-                        &mut array[scalar_left..vectorization_length], Reg::len(), (),
-=======
-                        &other[scalar_left..vectorization_length], T::Reg::LEN,
-                        &mut array[scalar_left..vectorization_length], T::Reg::LEN, (),
->>>>>>> 41cbb7f5
+                        &other[scalar_left..vectorization_length], Reg::LEN,
+                        &mut array[scalar_left..vectorization_length], Reg::LEN, (),
                         |original, range, target, _arg| {
                             let original =
                                 Reg::array_to_regs(&original[range.start .. range.end]);
@@ -422,13 +417,8 @@
                 if vectorization_length > 0 {
                     Chunk::from_src_to_dest(
                         Complexity::Small, &self.multicore_settings,
-<<<<<<< HEAD
-                        &other[scalar_left..vectorization_length], Reg::len(),
-                        &mut array[scalar_left..vectorization_length], Reg::len(), (),
-=======
-                        &other[scalar_left..vectorization_length], T::Reg::LEN,
-                        &mut array[scalar_left..vectorization_length], T::Reg::LEN, (),
->>>>>>> 41cbb7f5
+                        &other[scalar_left..vectorization_length], Reg::LEN,
+                        &mut array[scalar_left..vectorization_length], Reg::LEN, (),
                         |original, range, target, _arg| {
                             let original =
                                 Reg::array_to_regs(&original[range.start .. range.end]);
@@ -479,11 +469,7 @@
                 let other = &$arg_name[..];
                 Chunk::from_src_to_dest(
                     Complexity::Small, &self.multicore_settings,
-<<<<<<< HEAD
-                    &other, Reg::len(),
-=======
-                    &other, T::Reg::LEN,
->>>>>>> 41cbb7f5
+                    &other, Reg::LEN,
                     &mut array[0..data_length], 1, (),
                     |operand, range, target, _arg| {
                         let mut i = range.start;
@@ -513,11 +499,7 @@
                 let other = &$arg_name[..];
                 Chunk::from_src_to_dest(
                     Complexity::Small, &self.multicore_settings,
-<<<<<<< HEAD
-                    &other, Reg::len(),
-=======
-                    &other, T::Reg::LEN,
->>>>>>> 41cbb7f5
+                    &other, Reg::LEN,
                     &mut array[0..data_length], 2, (),
                     |operand, range, target, _arg| {
                         let target = array_to_complex_mut(&mut target[..]);
