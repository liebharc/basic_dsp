--- conflicted
+++ resolved
@@ -1,10 +1,5 @@
 use super::{Identifier, Operation};
-<<<<<<< HEAD
-use traits::*;
-=======
-use RealNumber;
 use numbers::*;
->>>>>>> a3b65d20
 use super::super::{RealNumberSpace, ComplexNumberSpace, NumberSpace, TransRes, VoidResult,
                    DataDomain, TimeData, FrequencyData, RealData, ComplexData, RealOrComplexData,
                    TimeOrFrequencyData, Domain, ToRealResult, ToComplexResult, ScaleOps,
