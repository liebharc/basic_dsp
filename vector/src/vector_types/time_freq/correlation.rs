use RealNumber;
use super::super::{DspVec, Buffer, ComplexOps, ScaleOps, FrequencyDomainOperations,
                   TimeToFrequencyDomainOperations, RededicateForceOps, ToSliceMut, Owner,
                   PaddingOption, VoidResult, Vector, FromVector, MetaData, ComplexNumberSpace,
                   TimeDomain, ElementaryOps, ToFreqResult, InsertZerosOpsBuffered, DataDomain,
                   ErrorReason, ReorganizeDataOps, ToComplexVector, FrequencyToTimeDomainOperations,
                   ToDspVector, ToTimeResult, RededicateOps};

/// Cross-correlation of data vectors. See also https://en.wikipedia.org/wiki/Cross-correlation
///
/// The correlation is calculated in two steps. This is done to give you more control
/// over two things:
///
/// 1. Should the correlation use zero padding or not? This is done by calling either
///    `prepare_argument`
///    or `prepare_argument_padded`.
/// 2. The lifetime of the argument. The argument needs to be transformed for the correlation and
///    depending on the application that might be just fine, or a clone needs to be created or
///    it's okay to use one argument for multiple correlations.
///
/// To get the same behavior like GNU Octave or MATLAB `prepare_argument_padded` needs to be
/// called before doing the correlation. See also the example section for how to do this.
/// # Example
///
/// ```no_run
/// use std::f32;
/// use basic_dsp_vector::*;
/// let mut vector = vec!(1.0, 1.0, 2.0, 2.0, 3.0, 3.0).to_complex_time_vec();
/// let argument = vec!(3.0, 3.0, 2.0, 2.0, 1.0, 1.0).to_complex_time_vec();
/// let mut buffer = SingleBuffer::new();
/// let argument = argument.prepare_argument_padded(&mut buffer);
/// vector.correlate(&mut buffer, &argument).expect("Ignoring error handling in examples");
/// let expected = &[2.0, 0.0, 8.0, 0.0, 20.0, 0.0, 24.0, 0.0, 18.0, 0.0];
/// for i in 0..vector.len() {
///     assert!(f32::abs(vector[i] - expected[i]) < 1e-4);
/// }
/// ```
/// # Unstable
/// This functionality has been recently added in order to find out if the definitions are
/// consistent. However the actual implementation is lacking tests.
/// # Failures
/// `TransRes` may report the following `ErrorReason` members:
///
/// 1. `VectorMustBeComplex`: if `self` is in real number space.
/// 3. `VectorMetaDataMustAgree`: in case `self` and `function` are not
///    in the same number space and same domain.
pub trait CrossCorrelationArgumentOps<S, T>: ToFreqResult
    where S: ToSliceMut<T>,
          T: RealNumber
{
    /// Prepares an argument to be used for convolution. Preparing an argument includes two steps:
    ///
    /// 1. Calculate the plain FFT
    /// 2. Calculate the complex conjugate
    fn prepare_argument<B>(self, buffer: &mut B) -> Self::FreqResult where B: Buffer<S, T>;

    /// Prepares an argument to be used for convolution. The argument is zero padded to
    /// length of `2 * self.points() - 1`
    /// and then the same operations are performed as described for `prepare_argument`.
    fn prepare_argument_padded<B>(self, buffer: &mut B) -> Self::FreqResult where B: Buffer<S, T>;
}

/// A trait to calculate the cross correlation.
pub trait CrossCorrelationOps<S, T, A>
    where S: ToSliceMut<T>,
          T: RealNumber
{
    /// Calculates the correlation between `self` and `other`. `other`
    /// needs to be a time vector which
    /// went through one of the prepare functions `prepare_argument` or `prepare_argument_padded`.
    /// See also the trait description for more details.
    fn correlate<B>(&mut self, buffer: &mut B, other: &A) -> VoidResult where B: Buffer<S, T>;
}

impl<S, T, N, D> CrossCorrelationArgumentOps<S, T> for DspVec<S, T, N, D>
	where DspVec<S, T, N, D>: ToFreqResult
        + TimeToFrequencyDomainOperations<S, T>
        + ScaleOps<T>
		+ ReorganizeDataOps<T> + Clone,
	  <DspVec<S, T, N, D> as ToFreqResult>::FreqResult: RededicateForceOps<DspVec<S, T, N, D>>
        + FrequencyDomainOperations<S, T> + ComplexOps<T> + Vector<T>
        + ElementaryOps<<DspVec<S, T, N, D> as ToFreqResult>::FreqResult>
        + FromVector<T, Output=S>,
	  S: ToSliceMut<T> + Owner,
	  T: RealNumber,
	  N: ComplexNumberSpace,
	  D: TimeDomain {

	fn prepare_argument<B>(self, buffer: &mut B) -> Self::FreqResult
	 	where B: Buffer<S, T> {
		let mut result = self.plain_fft(buffer);
		result.conj();
		result
	}

	fn prepare_argument_padded<B>(mut self, buffer: &mut B) -> Self::FreqResult
		where B: Buffer<S, T> {
		let points = self.points();
		self.zero_pad_b(buffer, 2 * points - 1, PaddingOption::Surround)
            .expect("zero_pad_b shouldn't fail since the argument is always larger than the vector");
		let mut result = self.plain_fft(buffer);
		result.conj();
		result
	}
}

impl<S, T, N, D> CrossCorrelationOps<S, T, <DspVec<S, T, N, D> as ToFreqResult>::FreqResult>
    for DspVec<S, T, N, D>
    where DspVec<S, T, N, D>: ToFreqResult
        + TimeToFrequencyDomainOperations<S, T>
        + RededicateOps<<<DspVec<S, T, N, D> as ToFreqResult>::FreqResult as ToTimeResult>::TimeResult>
        + ScaleOps<T>
		+ ReorganizeDataOps<T> + Clone,
	  <DspVec<S, T, N, D> as ToFreqResult>::FreqResult:
          FrequencyDomainOperations<S, T> + ComplexOps<T> + Vector<T>
        + ElementaryOps<<DspVec<S, T, N, D> as ToFreqResult>::FreqResult>
        + FromVector<T, Output=S> + FrequencyToTimeDomainOperations<S, T>,
	  S: ToSliceMut<T> + Owner + ToDspVector<T> + ToComplexVector<S, T>,
	  T: RealNumber,
	  N: ComplexNumberSpace,
	  D: TimeDomain
{
    fn correlate<B>(
            &mut self,
            buffer: &mut B,
            other: &<DspVec<S, T, N, D> as ToFreqResult>::FreqResult) -> VoidResult
	 	where B: Buffer<S, T> {
		if self.domain() != DataDomain::Time
		   || !self.is_complex() {
            self.valid_len = 0;
            self.number_space.to_complex();
            self.domain.to_freq();
            return Err(ErrorReason::InputMustBeInTimeDomain);
        }
		let points = other.points();
<<<<<<< HEAD
		try!(self.zero_pad_b(buffer, points, PaddingOption::Surround));
		fft(self, buffer, false);
		{
			let mut temp = buffer.construct_new(0);
			mem::swap(&mut temp, &mut self.data);
			let mut clone = self.clone();
			mem::swap(&mut temp, &mut clone.data);
			let mut clone =
                <DspVec<S, T, N, D> as ToFreqResult>::FreqResult::rededicate_from_force(clone);
			try!(clone.mul(other));
			let (mut temp, _) = clone.get();
			mem::swap(&mut temp, &mut self.data);
		}

=======
		self.zero_pad_b(buffer, points, PaddingOption::Surround);
        let complex = self.take_ownership(buffer.construct_new(0));
        let mut complex = complex.plain_fft(buffer);
        try!(complex.mul(other));
		let complex = complex.plain_ifft(buffer);
        let mut complex = Self::rededicate_from(complex);
		self.swap_data(&mut complex);
>>>>>>> e5b06769
		let p = self.points();
		self.scale(T::one() / T::from(p).unwrap());
        self.swap_halves();
		Ok(())
	}
}

#[cfg(test)]
mod tests {
    use super::super::super::*;

    #[test]
    fn time_correlation_test() {
        let mut a = vec![0.0800, 0.0, 0.1876, 0.1170, 0.4601, 0.4132, 0.7700, 0.7500, 0.9723,
                         0.9698, 0.9723, 0.9698, 0.7700, 0.7500, 0.4601, 0.4132, 0.1876, 0.1170,
                         0.0800, 0.0]
            .to_complex_time_vec();
        let b = vec![0.1000, -0.6366, 0.3000, 0.0, 0.5000, 0.2122, 0.7000, 0.0, 0.9000, -0.1273,
                     0.9000, 0.0, 0.7000, 0.0909, 0.5000, 0.0, 0.3000, -0.0707, 0.1000, 0.0]
            .to_complex_time_vec();
        let c: &[f32] = &[0.0080, 0.0000, 0.0428, 0.0174, 0.1340, 0.0897, 0.3356, 0.2827, 0.7192,
                          0.6479, 1.3058, 1.1946, 2.0175, 1.8757, 2.7047, 2.5665, 3.2186, 3.0874,
                          3.4409, 3.2994, 3.2291, 3.1287, 2.5801, 2.7264, 1.7085, 2.1882, 0.8637,
                          1.6369, 0.2319, 1.1420, -0.0878, 0.7078, -0.1208, 0.3523, -0.0317,
                          0.1311, 0.0080, 0.0509];
        let mut buffer = SingleBuffer::new();
        let b = b.prepare_argument_padded(&mut buffer);
        a.correlate(&mut buffer, &b).unwrap();
        let res = &a[..];
        let tol = 0.1;
        for i in 0..c.len() {
            if (res[i] - c[i]).abs() > tol {
                panic!("assertion failed: {:?} != {:?} at index {}", res, c, i);
            }
        }
    }

    #[test]
    fn time_correlation_test2() {
        let mut a = vec![1.0, 1.0, 2.0, 1.0, 3.0, 1.0].to_complex_time_vec();
        let b = vec![4.0, 1.0, 5.0, 1.0, 6.0, 1.0].to_complex_time_vec();
        let c: &[f32] = &[7.0, 5.0, 19.0, 8.0, 35.0, 9.0, 25.0, 4.0, 13.0, 1.0];
        let mut buffer = SingleBuffer::new();
        let b = b.prepare_argument_padded(&mut buffer);
        a.correlate(&mut buffer, &b).unwrap();
        let res = &a[..];
        let tol = 0.1;
        for i in 0..c.len() {
            if (res[i] - c[i]).abs() > tol {
                panic!("assertion failed: {:?} != {:?} at index {}", res, c, i);
            }
        }
    }
}<|MERGE_RESOLUTION|>--- conflicted
+++ resolved
@@ -133,30 +133,13 @@
             return Err(ErrorReason::InputMustBeInTimeDomain);
         }
 		let points = other.points();
-<<<<<<< HEAD
 		try!(self.zero_pad_b(buffer, points, PaddingOption::Surround));
-		fft(self, buffer, false);
-		{
-			let mut temp = buffer.construct_new(0);
-			mem::swap(&mut temp, &mut self.data);
-			let mut clone = self.clone();
-			mem::swap(&mut temp, &mut clone.data);
-			let mut clone =
-                <DspVec<S, T, N, D> as ToFreqResult>::FreqResult::rededicate_from_force(clone);
-			try!(clone.mul(other));
-			let (mut temp, _) = clone.get();
-			mem::swap(&mut temp, &mut self.data);
-		}
-
-=======
-		self.zero_pad_b(buffer, points, PaddingOption::Surround);
         let complex = self.take_ownership(buffer.construct_new(0));
         let mut complex = complex.plain_fft(buffer);
         try!(complex.mul(other));
 		let complex = complex.plain_ifft(buffer);
         let mut complex = Self::rededicate_from(complex);
 		self.swap_data(&mut complex);
->>>>>>> e5b06769
 		let p = self.points();
 		self.scale(T::one() / T::from(p).unwrap());
         self.swap_halves();
