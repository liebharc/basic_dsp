use {array_to_complex, array_to_complex_mut, Zero, memcpy};
use conv_types::{RealImpulseResponse, RealFrequencyResponse};
use numbers::*;
use std;
use std::ops::{Add, Mul};
use super::{WrappingIterator, create_shifted_copies};
use simd_extensions::*;
use multicore_support::*;
use super::super::{VoidResult, DspVec, Domain, ToComplexVector, ComplexOps, PaddingOption,
                   NumberSpace, ToSliceMut, GenDspVec, ToDspVector, DataDomain, Buffer,
                   BufferBorrow, Vector, ErrorReason, InsertZerosOpsBuffered, ScaleOps, MetaData,
                   ResizeOps, FrequencyToTimeDomainOperations, ResizeBufferedOps,
                   TimeToFrequencyDomainOperations, NoTradeBuffer};
use inline_vector::InlineVector;

/// Provides interpolation operations for real and complex data vectors.
/// # Unstable
/// This functionality has been recently added in order to find out if the definitions
/// are consistent. However the actual implementation is lacking tests.
pub trait InterpolationOps<S, T>
    where S: ToSliceMut<T>,
          T: RealNumber
{
    /// Interpolates `self` with the convolution function `function` by the real value
    /// `interpolation_factor`. InterpolationOps is done in time domain and the argument
    /// `conv_len` can be used to balance accuracy and computational performance.
    /// A `delay` can be used to delay or phase shift the vector.
    /// The `delay` considers `self.delta()`.
    ///
    /// The complexity of this `interpolatef` is `O(self.points() * conv_len)`,
    /// while for `interpolatei` it's `O(self.points() * log(self.points()))`. If computational
    /// performance is important you should therefore decide how large `conv_len` needs to be
    /// to yield the desired accuracy. If you compare `conv_len` to `log(self.points)` you should
    /// get a feeling for the expected performance difference. More important is however to do a
    /// test run to compare the speed of `interpolatef` and `interpolatei`.
    /// Together with the information that changing the vectors size change `log(self.points()`
    /// but not `conv_len` gives the indication that `interpolatef` performs faster for larger
    /// vectors while `interpolatei` performs faster for smaller vectors.
    fn interpolatef<B>(&mut self,
                       buffer: &mut B,
                       function: &RealImpulseResponse<T>,
                       interpolation_factor: T,
                       delay: T,
                       conv_len: usize)
        where B: for<'a> Buffer<'a, S, T>;

    /// Interpolates `self` with the convolution function `function` by the interger value
    /// `interpolation_factor`. InterpolationOps is done in in frequency domain.
    ///
    /// See the description of `interpolatef` for some basic performance considerations.
    /// # Failures
    /// TransRes may report the following `ErrorReason` members:
    ///
    /// 1. `ArgumentFunctionMustBeSymmetric`: if `!self.is_complex() && !function.is_symmetric()`
    ///    or in words if `self` is a real vector and `function` is asymmetric.
    ///    Converting the vector into a complex vector before the interpolation is one way
    ///    to resolve this error.
    fn interpolatei<B>(&mut self,
                       buffer: &mut B,
                       function: &RealFrequencyResponse<T>,
                       interpolation_factor: u32)
                       -> VoidResult
        where B: for<'a> Buffer<'a, S, T>;

    /// Interpolates the signal in frequency domain by padding it with zeros.
    fn interpolate<B>(&mut self,
                      buffer: &mut B,
                      function: Option<&RealFrequencyResponse<T>>,
                      target_points: usize,
                      delay: T)
                      -> VoidResult
        where B: for<'a> Buffer<'a, S, T>;

    /// Interpolates the signal in frequency domain by padding it with zeros.
    /// This function preserves the shape of the signal in frequency domain.
    ///
    /// Calling this function is the same as calling `interpolate` with `None` as
    /// function and `0.0` as delay.
    fn interpft<B>(&mut self, buffer: &mut B, target_points: usize)
        where B: for<'a> Buffer<'a, S, T>;

    /// Decimates or downsamples `self`. `decimatei` is the inverse function to `interpolatei`.
    fn decimatei(&mut self, decimation_factor: u32, delay: u32);
}

fn interpolate_priv_scalar<T, TT>(temp: &mut [TT],
                                  data: &[TT],
                                  function: &RealImpulseResponse<T>,
                                  interpolation_factor: T,
                                  delay: T,
                                  conv_len: usize,
                                  multicore_settings: &MultiCoreSettings)
    where T: RealNumber,
          TT: Zero + Mul<Output = TT> + Copy + Send + Sync + From<T> + Add<Output = TT>
{
    Chunk::execute_with_range(Complexity::Large,
                              &multicore_settings,
                              temp,
                              1,
                              data,
                              move |dest_range, range, data| {
        let mut i = range.start as isize;
        for num in dest_range {
            let center = T::from(i).unwrap() / interpolation_factor;
            let rounded = center.floor();
            let iter = WrappingIterator::new(data,
                                             rounded.to_isize().unwrap() - conv_len as isize - 1,
                                             2 * conv_len + 1);
            let mut sum = TT::zero();
            let mut j = -T::from(conv_len).unwrap() - (center - rounded) + delay;
            for c in iter {
                sum = sum + c * TT::from(function.calc(j));
                j = j + T::one();
            }
            (*num) = sum;
            i += 1;
        }
    });
}

fn function_to_vectors<T>(function: &RealImpulseResponse<T>,
                          conv_len: usize,
                          complex_result: bool,
                          interpolation_factor: usize,
                          delay: T)
                          -> InlineVector<GenDspVec<InlineVector<T>, T>>
    where T: RealNumber
{
    let mut result = InlineVector::with_capacity(interpolation_factor);
    for shift in 0..interpolation_factor {
        let offset = T::from(shift).unwrap() / T::from(interpolation_factor).unwrap();
        result.push(function_to_vector(function, conv_len, complex_result, offset, delay));
    }

    result
}

fn function_to_vector<T>(function: &RealImpulseResponse<T>,
                         conv_len: usize,
                         complex_result: bool,
                         offset: T,
                         delay: T)
                         -> GenDspVec<InlineVector<T>, T>
    where T: RealNumber
{
    let step = if complex_result { 2 } else { 1 };
    let data_len = step * (2 * conv_len + 1);
    let mut imp_resp = InlineVector::of_size(T::zero(), data_len)
        .to_gen_dsp_vec(complex_result, DataDomain::Time);
    let mut i = 0;
    let mut j = -(T::from(conv_len).unwrap() - T::one()) + delay;
    while i < data_len {
        let value = function.calc(j - offset);
        imp_resp[i] = value;
        i += step;
        j = j + T::one();
    }
    imp_resp
}

impl<S, T, N, D> DspVec<S, T, N, D>
    where S: ToSliceMut<T>,
          T: RealNumber,
          N: NumberSpace,
          D: Domain
{
    fn interpolate_priv_simd<Reg: SimdGeneric<T>, TT, C, CMut, RMul, RSum, B>(&mut self,
                                                         _: RegType<Reg>,
                                                         buffer: &mut B,
                                                         function: &RealImpulseResponse<T>,
                                                         interpolation_factor: usize,
                                                         delay: T,
                                                         conv_len: usize,
                                                         new_len: usize,
                                                         convert: C,
                                                         convert_mut: CMut,
                                                         simd_mul: RMul,
                                                         simd_sum: RSum)
        where TT: Zero + Clone + From<T> + Copy + Add<Output = TT> + Mul<Output = TT> + Send + Sync,
              C: Fn(&[T]) -> &[TT],
              CMut: Fn(&mut [T]) -> &mut [TT],
              RMul: Fn(Reg, Reg) -> Reg + Sync,
              RSum: Fn(Reg) -> TT + Sync,
              B: for<'a> Buffer<'a, S, T>
    {
        let data_len = self.len();
        let mut temp = buffer.borrow(new_len);
        {
            let step = if self.is_complex() { 2 } else { 1 };
<<<<<<< HEAD
            let number_of_shifts = Reg::len() / step;
=======
            let number_of_shifts = T::Reg::LEN / step;
>>>>>>> 41cbb7f5
            let vectors = function_to_vectors(function,
                                              conv_len,
                                              self.is_complex(),
                                              interpolation_factor,
                                              delay);
            let mut shifts = InlineVector::with_capacity(vectors.len() * number_of_shifts);
            for vector in &vectors[..] {
                let shifted_copies = create_shifted_copies(vector);
                for shift in shifted_copies.iter() {
                    shifts.push(shift.clone());
                }
            }

            let data = self.data.to_slice();
            let temp = temp.to_slice_mut();
            let dest = convert_mut(&mut temp[0..new_len]);
            let len = dest.len();
            let scalar_len = vectors[0].points() * interpolation_factor;
            let mut i = 0;
            {
                let data = convert(&data[0..data_len]);
                for num in &mut dest[0..scalar_len] {
                    (*num) = Self::interpolate_priv_simd_step(i,
                                                              interpolation_factor,
                                                              conv_len,
                                                              data,
                                                              &vectors[..]);
                    i += 1;
                }
            }

            let (scalar_left, _, vectorization_length) =
                Reg::calc_data_alignment_reqs(&data[0..data_len]);
            let simd = Reg::array_to_regs(&data[scalar_left..vectorization_length]);
            // Length of a SIMD reg relative to the length of type T
            // which is 1 for real numbers or 2 for complex numbers
<<<<<<< HEAD
            let simd_len_in_t = Reg::len() / step;
=======
            let simd_len_in_t = T::Reg::LEN / step;
>>>>>>> 41cbb7f5
            Chunk::execute_with_range(Complexity::Large,
                                      &self.multicore_settings,
                                      &mut dest[scalar_len..len - scalar_len],
                                      1,
                                      simd,
                                      move |dest_range, range, simd| {
                let mut i = range.start + scalar_len;
                for num in dest_range {
                    let rounded = (i + interpolation_factor - 1) / interpolation_factor;
                    let end = rounded + conv_len;
                    let simd_end = (end + simd_len_in_t - 1) / simd_len_in_t;
                    let simd_shift = end % simd_len_in_t;
                    let factor_shift = i % interpolation_factor;
                    // The reasoning for the next match is analog to the explanation in the
                    // create_shifted_copies function.
                    // We need the inverse of the mod unless we start with zero
                    let factor_shift = match factor_shift {
                        0 => 0,
                        x => interpolation_factor - x,
                    };
                    let selection = factor_shift * simd_len_in_t + simd_shift;
                    let shifted = &shifts[selection];
                    let mut sum = Reg::splat(T::zero());
                    let simd_iter = simd[simd_end - shifted.len()..simd_end].iter();
                    let iteration = simd_iter.zip(shifted.iter());
                    for (this, other) in iteration {
                        sum = sum + simd_mul(*this, *other);
                    }
                    (*num) = simd_sum(sum);
                    i += 1;
                }
            });

            i = len - scalar_len;
            {
                let data = convert(&data[0..data_len]);
                for num in &mut dest[len - scalar_len..len] {
                    (*num) = Self::interpolate_priv_simd_step(i,
                                                              interpolation_factor,
                                                              conv_len,
                                                              data,
                                                              &vectors[..]);
                    i += 1;
                }
            }
        }
        self.valid_len = new_len;
        temp.trade(&mut self.data);
    }

    #[inline]
    fn interpolate_priv_simd_step<TT>(i: usize,
                                      interpolation_factor: usize,
                                      conv_len: usize,
                                      data: &[TT],
                                      vectors: &[GenDspVec<InlineVector<T>, T>])
                                      -> TT
        where TT: Zero + Clone + From<T> + Copy + Add<Output = TT> + Mul<Output = TT>
    {
        let rounded = i / interpolation_factor;
        let iter =
            WrappingIterator::new(data, rounded as isize - conv_len as isize, 2 * conv_len + 1);
        let vector = &vectors[i % interpolation_factor];
        let step = if vector.is_complex() { 2 } else { 1 };
        let mut sum = TT::zero();
        let mut j = 0;
        for c in iter {
            sum = sum + c * TT::from(vector[j]);
            j += step;
        }
        sum
    }

    /// Applies a linear phase to a vector. Vector is assumed to be in frequency domain.
    /// This operation is equivalent with adding a dealy in time domain.
    fn apply_linear_phase(&mut self, delay: T) {
        let pi = T::PI();
        let two = T::one() + T::one();
        let points = self.len() / 2;
        let pos_points = points / 2;
        let neg_points = points - pos_points;
        let phase_inc = two * pi * delay / T::from(points).unwrap();
        {
            let len = self.len();
            let mut freq = (&mut self[2 * pos_points..len]).to_complex_freq_vec();
            // Negative frequencies
            let start = -T::from(neg_points).unwrap() * phase_inc;
            freq.multiply_complex_exponential(phase_inc, start);
        }
        {
            let mut freq = (&mut self[0..2 * pos_points]).to_complex_freq_vec();
            // Zero and psoitive frequencies
            let start = T::zero();
            freq.multiply_complex_exponential(phase_inc, start);
        }
    }

    fn interpolate_upsample(&mut self,
                            function: Option<&RealFrequencyResponse<T>>,
                            interpolation_factorf: T) {
        match function {
            None => {
                self.scale(interpolation_factorf);
            }
            Some(func) => {
                // Apply the window function
                self.multiply_function_priv(func.is_symmetric(),
                                            true,
                                            interpolation_factorf,
                                            |array| array_to_complex_mut(array),
                                            func,
                                            |f, x| Complex::<T>::new(f.calc(x), T::zero()));
            }
        };
    }

    fn interpolate_downsample(&mut self, dest_points: usize) {
        let orig_len = self.len();
        let neg_points = dest_points / 2;
        let pos_points = dest_points - neg_points;
        let step = 2;
        {
            let copyrange = orig_len - step * neg_points..orig_len;
            memcpy(self.data.to_slice_mut(), copyrange, step * pos_points);
        }
        self.resize(step * (neg_points + pos_points)).expect("Shrinking should always succeed");
        self.scale(T::from(step * (neg_points + pos_points)).unwrap() / T::from(orig_len).unwrap());
    }
}

impl<S, T, N, D> InterpolationOps<S, T> for DspVec<S, T, N, D>
    where DspVec<S, T, N, D>: InsertZerosOpsBuffered<S, T> + ScaleOps<T> + ResizeBufferedOps<S, T>,
          S: ToSliceMut<T> + ToComplexVector<S, T> + ToDspVector<T>,
          T: RealNumber,
          N: NumberSpace,
          D: Domain
{
    fn interpolatef<B>(&mut self,
                       buffer: &mut B,
                       function: &RealImpulseResponse<T>,
                       interpolation_factor: T,
                       delay: T,
                       conv_len: usize)
        where B: for<'a> Buffer<'a, S, T>
    {
        let delay = delay / self.delta;
        let len = self.len();
        let points_half = self.points() / 2;
        let conv_len = if conv_len > points_half {
            points_half
        } else {
            conv_len
        };
        let is_complex = self.is_complex();
        let new_len = (T::from(len).unwrap() * interpolation_factor).round().to_usize().unwrap();
        let new_len = new_len + new_len % 2;
        if conv_len <= 202 && new_len >= 2000 &&
           (interpolation_factor.round() - interpolation_factor).abs() < T::from(1e-6).unwrap() {
            let interpolation_factor = interpolation_factor.round().to_usize().unwrap();
            if self.is_complex() {
                return sel_reg!(self.interpolate_priv_simd::<T>(buffer,
                                                  function,
                                                  interpolation_factor,
                                                  delay,
                                                  conv_len,
                                                  new_len,
                                                  |x| array_to_complex(x),
                                                  |x| array_to_complex_mut(x),
                                                  |x, y| x.mul_complex(y),
                                                  |x| x.sum_complex()));
            } else {
                return sel_reg!(self.interpolate_priv_simd::<T>(buffer,
                                                  function,
                                                  interpolation_factor,
                                                  delay,
                                                  conv_len,
                                                  new_len,
                                                  |x| x,
                                                  |x| x,
                                                  |x, y| x * y,
                                                  |x| x.sum_real()));
            }
        } else if is_complex {
            let mut temp = buffer.borrow(new_len);
            {
                let data = self.data.to_slice();
                let data = &data[0..len];
                let temp = temp.to_slice_mut();
                let temp = array_to_complex_mut(&mut temp[0..new_len]);
                let data = array_to_complex(data);
                interpolate_priv_scalar(temp,
                                        data,
                                        function,
                                        interpolation_factor,
                                        delay,
                                        conv_len,
                                        &self.multicore_settings);
            }
            temp.trade(&mut self.data);
        } else {
            let mut temp = buffer.borrow(new_len);
            {
                let data = self.data.to_slice();
                let data = &data[0..len];
                let temp = temp.to_slice_mut();
                interpolate_priv_scalar(temp,
                                        data,
                                        function,
                                        interpolation_factor,
                                        delay,
                                        conv_len,
                                        &self.multicore_settings);
            }
            temp.trade(&mut self.data);
        }

        self.valid_len = new_len;
    }

    fn interpolatei<B>(&mut self,
                       buffer: &mut B,
                       function: &RealFrequencyResponse<T>,
                       interpolation_factor: u32)
                       -> VoidResult
        where B: for<'a> Buffer<'a, S, T>
    {
        if interpolation_factor <= 1 {
            return Ok(());
        }

        if !function.is_symmetric() && !self.is_complex() {
            return Err(ErrorReason::ArgumentFunctionMustBeSymmetric);
        }

        let is_complex = self.is_complex();

        if !self.is_complex() {
            self.zero_interleave_b(buffer, interpolation_factor * 2);
        } else {
            self.zero_interleave_b(buffer, interpolation_factor);
        }

        let len = self.len();
        let mut temp = buffer.borrow(len);
        // The next steps: fft, mul, ifft
        // However to keep the impl definition simpler and to avoid uncessary copies
        // we have to to be creative with where we store our signal and what's the buffer.
        {
            let complex = (&mut self[..]).to_complex_time_vec();
            let mut buffer = NoTradeBuffer::new(&mut temp[..]);
            complex.plain_fft(&mut buffer); // after this operation, our result is in `temp`. See also definition of `NoTradeBuffer`.
        }
        {
            let mut complex = (&mut temp[..]).to_complex_freq_vec();
            let interpolation_factorf = T::from(interpolation_factor).unwrap();
            complex.multiply_function_priv(function.is_symmetric(),
                                           true,
                                           interpolation_factorf,
                                           |array| array_to_complex_mut(array),
                                           function,
                                           |f, x| Complex::<T>::new(f.calc(x), T::zero()));
            let mut buffer = NoTradeBuffer::new(&mut self[..]);
            complex.plain_ifft(&mut buffer); // the result is now back in `self`.
        }
        let points = len / 2;
        self.scale(T::one() / T::from(points).unwrap());
        if !is_complex {
            // Convert vector back into real number space
            self.pure_complex_to_real_operation_inplace(|x, _arg| x.re, ());
        }

        Ok(())
    }

    fn interpft<B>(&mut self, buffer: &mut B, dest_points: usize)
        where B: for<'a> Buffer<'a, S, T>
    {
        self.interpolate(buffer, None, dest_points, T::zero())
            .expect("interpolate with no frequency response should never fail");
    }

    fn interpolate<B>(&mut self,
                      buffer: &mut B,
                      function: Option<&RealFrequencyResponse<T>>,
                      dest_points: usize,
                      delay: T)
                      -> VoidResult
        where B: for<'a> Buffer<'a, S, T>
    {
        if function.is_some() && !function.unwrap().is_symmetric() && !self.is_complex() {
            return Err(ErrorReason::ArgumentFunctionMustBeSymmetric);
        }

        let delta_t = self.delta();
        let is_complex = self.is_complex();
        let orig_len = self.len();
        let dest_len = if is_complex {
            2 * dest_points
        } else {
            dest_points
        };
        let interpolation_factorf = T::from(dest_points).unwrap() / T::from(self.points()).unwrap();

        if !self.is_complex() {
            // Vector is always complex from here on (however the complex flag inside the vector
            // may not be set)
            self.zero_interleave_b(buffer, 2);
        }

        let complex_orig_len = self.len();
        let complex_dest_len = 2 * dest_points;
        let temp_len = std::cmp::max(complex_orig_len, complex_dest_len);
        try!(self.resize_b(buffer, temp_len)); // allocate space
        let mut temp = buffer.borrow(temp_len);
        {
            let complex = (&mut self[0..complex_orig_len]).to_complex_time_vec();
            let mut buffer = NoTradeBuffer::new(&mut temp[0..temp_len]);
            complex.plain_fft(&mut buffer); // after this operation, our result is in `temp`. See also definition of `NoTradeBuffer`.
        }
        {
            let mut complex = (&mut temp[0..temp_len]).to_complex_freq_vec();
            complex.resize(complex_orig_len).expect("Shrinking should always succeed");
            let mut buffer = NoTradeBuffer::new(&mut self[0..temp_len]);
            // Add the delay, which is a linear phase in frequency domain
            if delay != T::zero() {
                complex.apply_linear_phase(delay / delta_t);
            }

            if dest_len > orig_len {
                try!(complex.zero_pad_b(&mut buffer, dest_points, PaddingOption::Center));
                // data is in `self` now, so we have to copy it back into `temp` so that
                // it finally ends up at the correct destination after `plain_ifft`
                (&mut complex[0..complex_dest_len])
                    .copy_from_slice(&buffer.borrow(complex_dest_len)[..]);
                complex.interpolate_upsample(function, interpolation_factorf);
            } else if dest_len < orig_len {
                complex.interpolate_downsample(dest_points);
            }

            complex.plain_ifft(&mut buffer); // the result is now back in `self`.
        }
        self.resize(complex_dest_len).expect("Shrinking should always succeed");
        self.scale(T::one() / T::from(dest_points).unwrap());
        self.delta = delta_t / interpolation_factorf;
        if !is_complex {
            // Convert vector back into real number space
            self.pure_complex_to_real_operation_inplace(|x, _arg| x.re, ());
        }

        Ok(())
    }

    fn decimatei(&mut self, decimation_factor: u32, delay: u32) {
        let mut i = delay as usize;
        let mut j = 0;
        let len = self.len();
        let points = self.points();
        let is_complex = self.is_complex();
        let data = self.data.to_slice_mut();
        if is_complex {
            let data = array_to_complex_mut(&mut data[0..len]);
            let decimation_factor = decimation_factor as usize;
            while i < points {
                data[j] = data[i];
                i += decimation_factor;
                j += 1;
            }
            self.valid_len = j * 2;
        } else {
            let data = &mut data[0..len];
            let decimation_factor = decimation_factor as usize;
            while i < len {
                data[j] = data[i];
                i += decimation_factor;
                j += 1;
            }
            self.valid_len = j;
        }
    }
}

#[cfg(test)]
mod tests {
    use conv_types::*;
    use super::super::super::*;

    fn assert_eq_tol<T>(left: &[T], right: &[T], tol: T)
        where T: RealNumber
    {
        assert_eq!(left.len(), right.len());
        for i in 0..left.len() {
            if (left[i] - right[i]).abs() > tol {
                panic!("assertion failed: {:?} != {:?} at index {}", left, right, i);
            }
        }
    }

    #[test]
    fn interpolatei_sinc_test() {
        let len = 6;
        let mut time = vec!(0.0; 2 * len).to_complex_time_vec();
        time[len] = 1.0;
        let sinc: SincFunction<f32> = SincFunction::new();
        let mut buffer = SingleBuffer::new();
        time.interpolatei(&mut buffer, &sinc as &RealFrequencyResponse<f32>, 2).unwrap();
        let result = time.magnitude();
        let expected = [0.16666667,
                        0.044658206,
                        0.16666667,
                        0.16666667,
                        0.16666667,
                        0.6220085,
                        1.1666667,
                        0.6220085,
                        0.16666667,
                        0.16666667,
                        0.16666667,
                        0.044658206];
        assert_eq_tol(&result[..], &expected, 1e-4);
    }

    #[test]
    fn interpolate_sinc_even_test() {
        let len = 6;
        let mut time = vec!(0.0; 2 * len).to_complex_time_vec();
        time[len] = 1.0;
        let sinc: SincFunction<f32> = SincFunction::new();
        let mut buffer = SingleBuffer::new();
        time.interpolate(&mut buffer,
                         Some(&sinc as &RealFrequencyResponse<f32>),
                         2 * len,
                         0.0)
            .unwrap();
        let result = time.to_real();
        let expected = [0.00000, 0.04466, 0.00000, -0.16667, 0.00000, 0.62201, 1.00000, 0.62201,
                        0.00000, -0.16667, 0.00000, 0.04466];
        assert_eq_tol(&result[..], &expected, 1e-4);
    }

    #[test]
    fn interpolate_sinc_odd_test() {
        let len = 7;
        let mut time = vec!(0.0; len).to_real_time_vec();
        time[len / 2] = 1.0;
        let mut time = time.to_complex().unwrap();
        let sinc: SincFunction<f32> = SincFunction::new();
        let mut buffer = SingleBuffer::new();
        time.interpolate(&mut buffer,
                         Some(&sinc as &RealFrequencyResponse<f32>),
                         2 * len,
                         0.0)
            .unwrap();
        let result = time.to_real();
        let expected = [0.00000, 0.15856, 0.00000, -0.22913, 0.00000, 0.64199, 1.00000, 0.64199,
                        0.00000, -0.22913, -0.00000, 0.15856, 0.00000, -0.14286];
        assert_eq_tol(&result[..], &expected, 1e-4);
    }

    #[test]
    fn interpolatei_rc_test() {
        let len = 6;
        let mut time = vec!(0.0; 2 * len).to_complex_time_vec();
        time[len] = 1.0;
        let rc: RaisedCosineFunction<f32> = RaisedCosineFunction::new(0.4);
        let mut buffer = SingleBuffer::new();
        time.interpolatei(&mut buffer, &rc as &RealFrequencyResponse<f32>, 2).unwrap();
        let result = time.magnitude();
        let expected = [0.0,
                        0.038979173,
                        0.0000000062572014,
                        0.15530863,
                        0.000000015884869,
                        0.6163295,
                        1.0,
                        0.61632943,
                        0.0000000142918966,
                        0.15530863,
                        0.000000048099658,
                        0.038979173];
        assert_eq_tol(&result[..], &expected, 1e-4);
    }

    #[test]
    fn interpolatef_by_integer_sinc_even_test() {
        let len = 6;
        let mut time = vec!(0.0; len).to_real_time_vec();
        time[len / 2] = 1.0;
        let mut time = time.to_complex().unwrap();
        let sinc: SincFunction<f32> = SincFunction::new();
        let mut buffer = SingleBuffer::new();
        time.interpolatef(&mut buffer,
                          &sinc as &RealImpulseResponse<f32>,
                          2.0,
                          0.0,
                          len);
        let result = time.to_real();
        let expected = [0.00000, 0.04466, 0.00000, -0.16667, 0.00000, 0.62201, 1.00000, 0.62201,
                        0.00000, -0.16667, 0.00000, 0.04466];
        assert_eq_tol(&result[..], &expected, 0.1);
    }

    #[test]
    fn interpolatef_by_integer_sinc_odd_test() {
        let len = 7;
        let mut time = vec!(0.0; len).to_real_time_vec();
        time[len / 2] = 1.0;
        let mut time = time.to_complex().unwrap();
        let sinc: SincFunction<f32> = SincFunction::new();
        let mut buffer = SingleBuffer::new();
        time.interpolatef(&mut buffer,
                          &sinc as &RealImpulseResponse<f32>,
                          2.0,
                          0.0,
                          len);
        let result = time.to_real();
        let expected = [0.00000, 0.15856, 0.00000, -0.22913, 0.00000, 0.64199, 1.00000, 0.64199,
                        0.00000, -0.22913, -0.00000, 0.15856, 0.00000, -0.14286];
        assert_eq_tol(&result[..], &expected, 0.1);
    }

    #[test]
    fn interpolatef_by_fractional_sinc_test() {
        let len = 6;
        let mut time = vec!(0.0; len).to_real_time_vec();
        time[len / 2] = 1.0;
        let mut time = time.to_complex().unwrap();
        let sinc: SincFunction<f32> = SincFunction::new();
        let mut buffer = SingleBuffer::new();
        time.interpolatef(&mut buffer,
                          &sinc as &RealImpulseResponse<f32>,
                          13.0 / 6.0,
                          0.0,
                          len);
        let result = time.to_real();
        // Expected has been obtained with Octave: a = zeros(6,1); a(4) = 1; interpft(a, 13)
        let expected = [-2.7756e-17,
                        4.0780e-02,
                        2.0934e-02,
                        -1.3806e-01,
                        -1.1221e-01,
                        3.6167e-01,
                        9.1022e-01,
                        9.1022e-01,
                        3.6167e-01,
                        -1.1221e-01,
                        -1.3806e-01,
                        2.0934e-02,
                        4.0780e-02];
        assert_eq_tol(&result[..], &expected, 0.1);
    }

    #[test]
    fn interpolate_by_fractional_sinc_test() {
        let len = 6;
        let mut time = vec!(0.0; len).to_real_time_vec();
        time[len / 2] = 1.0;
        let mut time = time.to_complex().unwrap();
        let sinc: SincFunction<f32> = SincFunction::new();
        let mut buffer = SingleBuffer::new();
        time.interpolate(&mut buffer,
                         Some(&sinc as &RealFrequencyResponse<f32>),
                         13,
                         0.0)
            .unwrap();
        let result = time.to_real();
        let expected = [-2.7756e-17,
                        4.0780e-02,
                        2.0934e-02,
                        -1.3806e-01,
                        -1.1221e-01,
                        3.6167e-01,
                        9.1022e-01,
                        9.1022e-01,
                        3.6167e-01,
                        -1.1221e-01,
                        -1.3806e-01,
                        2.0934e-02,
                        4.0780e-02];
        assert_eq_tol(&result[..], &expected, 0.1);
    }

    #[test]
    fn interpolate_by_fractional_sinc_real_data_test() {
        let len = 6;
        let mut time = vec!(0.0; len).to_real_time_vec();
        time[len / 2] = 1.0;
        let sinc: SincFunction<f32> = SincFunction::new();
        let mut buffer = SingleBuffer::new();
        time.interpolate(&mut buffer,
                         Some(&sinc as &RealFrequencyResponse<f32>),
                         13,
                         0.0)
            .unwrap();
        let expected = [-2.7756e-17,
                        4.0780e-02,
                        2.0934e-02,
                        -1.3806e-01,
                        -1.1221e-01,
                        3.6167e-01,
                        9.1022e-01,
                        9.1022e-01,
                        3.6167e-01,
                        -1.1221e-01,
                        -1.3806e-01,
                        2.0934e-02,
                        4.0780e-02];
        assert_eq_tol(&time[..], &expected, 0.1);
    }

    #[test]
    fn interpolatef_delayed_sinc_test() {
        let len = 6;
        let mut time = vec!(0.0; 2 * len).to_complex_time_vec();
        time[len] = 1.0;
        let sinc: SincFunction<f32> = SincFunction::new();
        let mut buffer = SingleBuffer::new();
        time.interpolatef(&mut buffer,
                          &sinc as &RealImpulseResponse<f32>,
                          2.0,
                          1.0,
                          len);
        let result = time.magnitude();
        let expected = [0.00000, 0.00000, 0.00000, 0.04466, 0.00000, 0.16667, 0.00000, 0.62201,
                        1.00000, 0.62201, 0.00000, 0.16667];
        assert_eq_tol(&result[..], &expected, 0.1);
    }

    #[test]
    fn interpolate_delayed_sinc_test() {
        // We use different test data for `interpolate` then for `interpolatef`
        // since the dirac impulse used in `interpolatef` does not work well
        // with a FFT since it violates the Nyquist–Shannon sampling theorem.

        // time data in Octave: [fir1(5, 0.2)];
        let time = vec![0.019827, 0.132513, 0.347660, 0.347660, 0.132513, 0.019827]
            .to_real_time_vec();
        let len = time.len();
        let mut time = time.to_complex().unwrap();
        let sinc: SincFunction<f32> = SincFunction::new();
        let mut buffer = SingleBuffer::new();
        time.interpolate(&mut buffer,
                         Some(&sinc as &RealFrequencyResponse<f32>),
                         2 * len,
                         1.0)
            .unwrap();
        let result = time.magnitude();
        // expected in Octave: interpft([time(2:end) 0], 12);
        let expected = [0.132513, 0.244227, 0.347660, 0.390094, 0.347660, 0.244227, 0.132513,
                        0.054953, 0.019827, 0.011546, 0.019827, 0.054953];
        assert_eq_tol(&result[..], &expected, 0.1);
    }

    #[test]
    fn interpolate_identity() {
        let mut time = vec![0.019827, 0.132513, 0.347660, 0.347660, 0.132513, 0.019827]
            .to_real_time_vec();
        let len = time.len();
        let mut buffer = SingleBuffer::new();
        time.interpft(&mut buffer, len);
        // expected in Octave: interpft([time(2:end) 0], 12);
        let expected = [0.019827, 0.132513, 0.347660, 0.347660, 0.132513, 0.019827];
        assert_eq_tol(&time[..], &expected, 0.1);
    }

    #[test]
    fn decimatei_test() {
        let mut time = vec![0.0, 1.0, 2.0, 3.0, 4.0, 5.0, 6.0, 7.0, 8.0, 9.0, 10.0, 11.0]
            .to_complex_time_vec();
        time.decimatei(2, 1);
        let expected = [2.0, 3.0, 6.0, 7.0, 10.0, 11.0];
        assert_eq_tol(&time[..], &expected, 0.1);
    }

    #[test]
    fn decimate_with_interpolate_test() {
        // Octave: fir1(12, 0.2)
        let time = vec![-2.6551e-03,
                        1.5106e-04,
                        1.6104e-02,
                        5.9695e-02,
                        1.2705e-01,
                        1.9096e-01,
                        2.1739e-01,
                        1.9096e-01,
                        1.2705e-01,
                        5.9695e-02,
                        1.6104e-02,
                        1.5106e-04,
                        -2.6551e-03]
            .to_real_time_vec();
        let len = time.len();
        let mut time = time.to_complex().unwrap();
        let mut buffer = SingleBuffer::new();
        let sinc: SincFunction<f32> = SincFunction::new();
        time.interpolate(&mut buffer,
                         Some(&sinc as &RealFrequencyResponse<f32>),
                         len / 2,
                         0.0)
            .unwrap();
        let result = time.magnitude();
        // Octave: interpft(time, 6)
        let expected = [2.0600e-03, 2.1088e-02, 1.5072e-01, 2.1024e-01, 8.0868e-02, 7.5036e-04];
        assert_eq_tol(&result[..], &expected, 1e-4);
    }
}<|MERGE_RESOLUTION|>--- conflicted
+++ resolved
@@ -187,11 +187,7 @@
         let mut temp = buffer.borrow(new_len);
         {
             let step = if self.is_complex() { 2 } else { 1 };
-<<<<<<< HEAD
-            let number_of_shifts = Reg::len() / step;
-=======
-            let number_of_shifts = T::Reg::LEN / step;
->>>>>>> 41cbb7f5
+            let number_of_shifts = Reg::LEN / step;
             let vectors = function_to_vectors(function,
                                               conv_len,
                                               self.is_complex(),
@@ -228,11 +224,7 @@
             let simd = Reg::array_to_regs(&data[scalar_left..vectorization_length]);
             // Length of a SIMD reg relative to the length of type T
             // which is 1 for real numbers or 2 for complex numbers
-<<<<<<< HEAD
-            let simd_len_in_t = Reg::len() / step;
-=======
-            let simd_len_in_t = T::Reg::LEN / step;
->>>>>>> 41cbb7f5
+            let simd_len_in_t = Reg::LEN / step;
             Chunk::execute_with_range(Complexity::Large,
                                       &self.multicore_settings,
                                       &mut dest[scalar_len..len - scalar_len],
