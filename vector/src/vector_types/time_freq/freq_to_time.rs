--- conflicted
+++ resolved
@@ -140,13 +140,8 @@
     fn ifft<B>(mut self, buffer: &mut B) -> Self::TimeResult
       where B: Buffer<S, T> {
           let points = self.points();
-<<<<<<< HEAD
-          self.scale(Complex::<T>::new(T::one() / T::from(points).unwrap(), T::zero()));
+          self.scale(T::one() / T::from(points).unwrap());
           self.ifft_shift();
-=======
-          self.scale(T::one() / T::from(points).unwrap());
-          self.ifft_shift(buffer);
->>>>>>> e5b06769
           self.plain_ifft(buffer)
     }
 
