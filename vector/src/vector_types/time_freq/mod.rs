--- conflicted
+++ resolved
@@ -122,9 +122,6 @@
         buffer.free(temp);
     }
 
-<<<<<<< HEAD
-    fn convolve_signal_scalar<B>(&mut self, buffer: &mut B, vector: &Self)
-=======
     /// Only calculate the convolution in the inverse range from the given range.
     /// This is intended to be used together with convolution implementations which
     /// are faster but don't handle the beginning and end of a vector correctly.
@@ -165,8 +162,7 @@
         }
     }
 
-    fn convolve_vector_scalar<B>(&mut self, buffer: &mut B, vector: &Self)
->>>>>>> e5b06769
+    fn convolve_signal_scalar<B>(&mut self, buffer: &mut B, vector: &Self)
         where B: Buffer<S, T>
     {
         let points = self.points();
@@ -398,9 +394,9 @@
             // Now mod: 0 is a special case. This is because if we round up to the next SIMD
             // register then
             // we still don't need to add any offset and so for the case 0, 0 is the right shift.
-            let shift = match i {
-                0 => 0,
-                x => (number_of_shifts - x) * step,
+            let shift = match i {
+                0 => 0,
+                x => (number_of_shifts - x) * step,
             };
             let min_len = self.len() + shift;
             let len = (min_len + T::Reg::len() - 1) / T::Reg::len();
